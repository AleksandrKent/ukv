--- conflicted
+++ resolved
@@ -8,7 +8,6 @@
             "type": "shell"
         },
         {
-<<<<<<< HEAD
             "label": "Build Native: Debug UMem ImpExp Test",
             "command": "cmake -DCMAKE_BUILD_TYPE=Debug -DUKV_BUILD_TESTS=1 -DUKV_BUILD_BENCHMARKS=1 -B ./build_debug && make test_imp_exp_ukv_embedded_umem -j8 -C ./build_debug",
             "args": [],
@@ -16,9 +15,6 @@
         },
         {
             "label": "Build Native: Release",
-=======
-            "label": "Build Release",
->>>>>>> dfadf14d
             "command": "cmake -DCMAKE_BUILD_TYPE=Release -DUKV_BUILD_BENCHMARKS=0 -DUKV_BUILD_TESTS=0 -B ./build_release && make -j 12 -C ./build_release",
             "args": [],
             "type": "shell"
@@ -72,7 +68,6 @@
             "type": "shell"
         },
         {
-<<<<<<< HEAD
             "label": "Build Native: Debug UMem Test API",
             "command": "cmake -DCMAKE_BUILD_TYPE=Debug -DUKV_BUILD_TESTS=1 -DUKV_BUILD_BENCHMARKS=0 -B ./build_debug && make ukv_embedded_umem -j8 -C ./build_debug",
             "args": [],
@@ -98,9 +93,6 @@
         },
         {
             "label": "Build Native: Debug UMem Benchmark",
-=======
-            "label": "Build Debug UMem Benchmark",
->>>>>>> dfadf14d
             "command": "cmake -DCMAKE_BUILD_TYPE=Debug -DUKV_BUILD_TESTS=0 -DUKV_BUILD_BENCHMARKS=1 -B ./build_debug && make benchmark_twitter_ukv_embedded_umem -j8 -C ./build_debug",
             "args": [],
             "type": "shell"

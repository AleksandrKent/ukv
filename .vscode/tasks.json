{
    "version": "2.0.0",
    "tasks": [
        {
            "label": "Build Debug",
            "command": "cmake -DCMAKE_BUILD_TYPE=Debug -B ./build_debug && make -j 12",
            "args": [],
            "type": "shell"
        },
        {
            "label": "Build Native: Debug UMem ImpExp Test",
            "command": "cmake -DCMAKE_BUILD_TYPE=Debug -DUKV_BUILD_TESTS=1 -DUKV_BUILD_BENCHMARKS=1 -B ./build_debug && make test_imp_exp_ukv_embedded_umem -j8 -C ./build_debug",
            "args": [],
            "type": "shell"
        },
        {
            "label": "Build Native: Release",
            "command": "cmake -DCMAKE_BUILD_TYPE=Release -DUKV_BUILD_BENCHMARKS=0 -DUKV_BUILD_TESTS=0 -B ./build_release && make -j 12 -C ./build_release",
            "args": [],
            "type": "shell"
        },
        {
            "label": "Build Debug UMem Test",
            "command": "cmake -DCMAKE_BUILD_TYPE=Debug -DUKV_BUILD_TESTS=1 -DUKV_BUILD_BENCHMARKS=0 -B ./build_debug && make test_units_ukv_embedded_umem -j8 --silent -C ./build_debug",
            "args": [],
            "type": "shell"
        },
        {
            "label": "Build Debug LevelDB Test",
            "command": "cmake -DCMAKE_BUILD_TYPE=Debug -DUKV_BUILD_TESTS=1 -DUKV_BUILD_BENCHMARKS=0 -DUKV_BUILD_ENGINE_LEVELDB=1 -B ./build_debug && make test_units_ukv_embedded_leveldb -j8 --silent -C ./build_debug",
            "args": [],
            "type": "shell"
        },
        {
            "label": "Build Debug RocksDB Test",
            "command": "cmake -DCMAKE_BUILD_TYPE=Debug -DUKV_BUILD_TESTS=1 -DUKV_BUILD_BENCHMARKS=0 -DUKV_BUILD_ENGINE_ROCKSDB=1 -B ./build_debug && make test_units_ukv_embedded_rocksdb -j8 --silent -C ./build_debug",
            "args": [],
            "type": "shell"
        },
        {
            "label": "Build Debug UDisk Test",
            "command": "cmake -DCMAKE_BUILD_TYPE=Debug -DUKV_BUILD_TESTS=1 -DUKV_ENGINE_UDISK_PATH=lib/libukv_udisk.a -B ./build_debug && make test_units_ukv_embedded_udisk -j8 --silent -C ./build_debug",
            "args": [],
            "type": "shell"
        },
        {
            "label": "Build Stress Atomicity UMem",
            "command": "cmake -DCMAKE_BUILD_TYPE=Debug -DUKV_BUILD_TESTS=1 -DUKV_BUILD_BENCHMARKS=0 -B ./build_debug && make stress_atomicity_ukv_embedded_umem -j8 --silent -C ./build_debug",
            "args": [],
            "type": "shell"
        },
        {
            "label": "Build Stress Atomicity RocksDB",
            "command": "cmake -DCMAKE_BUILD_TYPE=Debug -DUKV_BUILD_TESTS=1 -DUKV_BUILD_BENCHMARKS=0 -DUKV_BUILD_ENGINE_ROCKSDB=1 -B ./build_debug && make stress_atomicity_ukv_embedded_rocksdb -j8 --silent -C ./build_debug",
            "args": [],
            "type": "shell"
        },
        {
            "label": "Build Stress Linearizability UMem",
            "command": "cmake -DCMAKE_BUILD_TYPE=Debug -DUKV_BUILD_TESTS=1 -DUKV_BUILD_BENCHMARKS=0 -B ./build_debug && make stress_linearizability_ukv_embedded_umem -j8 --silent -C ./build_debug",
            "args": [],
            "type": "shell"
        },
        {
            "label": "Build Stress Linearizability RocksDB",
            "command": "cmake -DCMAKE_BUILD_TYPE=Debug -DUKV_BUILD_TESTS=1 -DUKV_BUILD_BENCHMARKS=0 -DUKV_BUILD_ENGINE_ROCKSDB=1 -B ./build_debug && make stress_linearizability_ukv_embedded_rocksdb -j8 --silent -C ./build_debug",
            "args": [],
            "type": "shell"
        },
        {
<<<<<<< HEAD
            "label": "Build Native: Debug UMem Test API",
            "command": "cmake -DCMAKE_BUILD_TYPE=Debug -DUKV_BUILD_TESTS=1 -DUKV_BUILD_BENCHMARKS=0 -B ./build_debug && make ukv_embedded_umem -j8 -C ./build_debug",
            "args": [],
            "type": "shell"
        },
        {
            "label": "Build Native: Debug LevelDB Test API",
            "command": "cmake -DCMAKE_BUILD_TYPE=Debug -DUKV_BUILD_TESTS=1 -DUKV_BUILD_BENCHMARKS=0 -DUKV_BUILD_ENGINE_LEVELDB=1 -B ./build_debug && make ukv_embedded_leveldb -j8 -C ./build_debug",
            "args": [],
            "type": "shell"
        },
        {
            "label": "Build Native: Debug RocksDB Test API",
            "command": "cmake -DCMAKE_BUILD_TYPE=Debug -DUKV_BUILD_TESTS=1 -DUKV_BUILD_BENCHMARKS=0 -DUKV_BUILD_ENGINE_ROCKSDB=1 -B ./build_debug && make ukv_embedded_rocksdb -j8 -C ./build_debug",
            "args": [],
            "type": "shell"
        },
        {
            "label": "Build Native: Debug Tabular UMem Benchmark",
            "command": "cmake -DCMAKE_BUILD_TYPE=Debug -DUKV_BUILD_BENCHMARKS=1 -B ./build_debug && make ukv_umem_tabular_graph_benchmark -j8 -C ./build_debug",
            "args": [],
            "type": "shell"
        },
        {
            "label": "Build Native: Debug UMem Benchmark",
            "command": "cmake -DCMAKE_BUILD_TYPE=Debug -DUKV_BUILD_TESTS=0 -DUKV_BUILD_BENCHMARKS=1 -B ./build_debug && make benchmark_twitter_ukv_embedded_umem -j8 -C ./build_debug",
=======
            "label": "Build Debug UMem Benchmark",
            "command": "cmake -DCMAKE_BUILD_TYPE=Debug -DUKV_BUILD_TESTS=0 -DUKV_BUILD_BENCHMARKS=1 -B ./build_debug && make bench_twitter_ukv_embedded_umem -j8 --silent -C ./build_debug",
>>>>>>> 721240c3
            "args": [],
            "type": "shell"
        },
        {
            "label": "Build Debug RocksDB Benchmark",
            "command": "cmake -DCMAKE_BUILD_TYPE=Debug -DUKV_BUILD_TESTS=0 -DUKV_BUILD_BENCHMARKS=1 -DUKV_BUILD_ENGINE_ROCKSDB=1 -B ./build_debug && make bench_twitter_ukv_embedded_rocksdb -j8 --silent -C ./build_debug",
            "args": [],
            "type": "shell"
        },
        {
            "label": "Build Debug Arrow Benchmark",
            "command": "cmake -DCMAKE_BUILD_TYPE=Debug -DUKV_BUILD_TESTS=0 -DUKV_BUILD_BENCHMARKS=1 -DUKV_BUILD_API_FLIGHT_CLIENT=1 -B ./build_debug && make bench_twitter_ukv_flight_client -j8 --silent -C ./build_debug",
            "args": [],
            "type": "shell"
        },
        {
            "label": "Build Debug UDisk Benchmark",
            "command": "cmake -DCMAKE_BUILD_TYPE=Debug -DUKV_BUILD_TESTS=0 -DUKV_BUILD_BENCHMARKS=1 -DUKV_ENGINE_UDISK_PATH=lib/libukv_udisk.a -B ./build_debug && make bench_twitter_ukv_embedded_udisk -j8 --silent -C ./build_debug",
            "args": [],
            "type": "shell"
        },
        {
            "label": "Build Debug Arrow Client",
            "command": "cmake -DCMAKE_BUILD_TYPE=Debug -DUKV_BUILD_API_FLIGHT_CLIENT=1 -B ./build_debug && make test_units_ukv_flight_client -j8 --silent -C ./build_debug && sleep 5",
            "args": [],
            "type": "shell"
        },
        {
            "label": "Build Debug Arrow Server",
            "command": "cmake -DCMAKE_BUILD_TYPE=Debug -DUKV_BUILD_API_FLIGHT_SERVER=1 -B ./build_debug && make ukv_flight_server_umem -j8 --silent -C ./build_debug",
            "args": [],
            "type": "shell"
        },
        {
            "label": "Clear Build",
            "command": "rm -rf ./build ./build_* ./bin ./build_version.cc ./.pytest_cache ./tmp/* ./Makefile ./CMakeCache* ./CMakeFiles ./cmake_install.cmake",
            "args": [],
            "type": "shell"
        },
        {
            "label": "Count Lines of Code",
            "command": "cloc $(git ls-files)",
            "args": [],
            "type": "shell"
        }
    ]
}<|MERGE_RESOLUTION|>--- conflicted
+++ resolved
@@ -68,37 +68,8 @@
             "type": "shell"
         },
         {
-<<<<<<< HEAD
-            "label": "Build Native: Debug UMem Test API",
-            "command": "cmake -DCMAKE_BUILD_TYPE=Debug -DUKV_BUILD_TESTS=1 -DUKV_BUILD_BENCHMARKS=0 -B ./build_debug && make ukv_embedded_umem -j8 -C ./build_debug",
-            "args": [],
-            "type": "shell"
-        },
-        {
-            "label": "Build Native: Debug LevelDB Test API",
-            "command": "cmake -DCMAKE_BUILD_TYPE=Debug -DUKV_BUILD_TESTS=1 -DUKV_BUILD_BENCHMARKS=0 -DUKV_BUILD_ENGINE_LEVELDB=1 -B ./build_debug && make ukv_embedded_leveldb -j8 -C ./build_debug",
-            "args": [],
-            "type": "shell"
-        },
-        {
-            "label": "Build Native: Debug RocksDB Test API",
-            "command": "cmake -DCMAKE_BUILD_TYPE=Debug -DUKV_BUILD_TESTS=1 -DUKV_BUILD_BENCHMARKS=0 -DUKV_BUILD_ENGINE_ROCKSDB=1 -B ./build_debug && make ukv_embedded_rocksdb -j8 -C ./build_debug",
-            "args": [],
-            "type": "shell"
-        },
-        {
-            "label": "Build Native: Debug Tabular UMem Benchmark",
-            "command": "cmake -DCMAKE_BUILD_TYPE=Debug -DUKV_BUILD_BENCHMARKS=1 -B ./build_debug && make ukv_umem_tabular_graph_benchmark -j8 -C ./build_debug",
-            "args": [],
-            "type": "shell"
-        },
-        {
-            "label": "Build Native: Debug UMem Benchmark",
-            "command": "cmake -DCMAKE_BUILD_TYPE=Debug -DUKV_BUILD_TESTS=0 -DUKV_BUILD_BENCHMARKS=1 -B ./build_debug && make benchmark_twitter_ukv_embedded_umem -j8 -C ./build_debug",
-=======
             "label": "Build Debug UMem Benchmark",
             "command": "cmake -DCMAKE_BUILD_TYPE=Debug -DUKV_BUILD_TESTS=0 -DUKV_BUILD_BENCHMARKS=1 -B ./build_debug && make bench_twitter_ukv_embedded_umem -j8 --silent -C ./build_debug",
->>>>>>> 721240c3
             "args": [],
             "type": "shell"
         },

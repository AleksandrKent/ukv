#include "pybind.hpp"
#include "crud.hpp"
#include "cast.hpp"

using namespace unum::ukv::pyb;
using namespace unum::ukv;
using namespace unum;

static void commit_txn(py_txn_t& py_txn) {

    [[maybe_unused]] py::gil_scoped_release release;
    py_txn.native.commit().throw_unhandled();
}

static std::unique_ptr<py_col_t> punned_collection( //
    std::shared_ptr<py_db_t> py_db_ptr,
    std::shared_ptr<py_txn_t> py_txn_ptr,
    std::string const& name) {

    status_t status;
    ukv_col_t col = ukv_col_main_k;
    ukv_col_open(py_db_ptr->native, name.c_str(), nullptr, &col, status.member_ptr());
    status.throw_unhandled();

    auto py_col = std::make_unique<py_col_t>();
    py_col->name = name;
    py_col->py_db_ptr = py_db_ptr;
    py_col->py_txn_ptr = py_txn_ptr;
<<<<<<< HEAD
=======
    py_col->in_txn = py_txn_ptr != nullptr;
>>>>>>> 885db676
    py_col->native = col_t {py_db_ptr->native, col, py_txn_ptr ? py_txn_ptr->native : ukv_txn_t(nullptr)};
    return py_col;
}

static std::unique_ptr<py_col_t> punned_db_collection(py_db_t& db, std::string const& collection) {
    return punned_collection(db.shared_from_this(), nullptr, collection);
}

static std::unique_ptr<py_col_t> punned_txn_collection(py_txn_t& txn, std::string const& collection) {
    return punned_collection(txn.py_db_ptr.lock(), txn.shared_from_this(), collection);
}

template <typename native_at>
struct py_stream_with_ending_gt {
    native_at native;
    ukv_key_t terminal = ukv_key_unknown_k;
    bool stop = false;
};

using py_kstream_t = py_stream_with_ending_gt<keys_stream_t>;
using py_kvstream_t = py_stream_with_ending_gt<pairs_stream_t>;

template <typename range_at>
range_at& since(range_at& range, ukv_key_t key) {
    range.members.since(key);
    return range;
}

template <typename range_at>
range_at& until(range_at& range, ukv_key_t key) {
    range.members.until(key);
    return range;
}

template <typename range_at>
auto iterate(range_at& range) {
    using native_t = typename range_at::iterator_type;
    using wrap_t = py_stream_with_ending_gt<native_t>;
    native_t stream = range.begin();
    wrap_t wrap {std::move(stream), range.members.max_key()};
    return std::make_unique<wrap_t>(std::move(wrap));
}

void ukv::wrap_database(py::module& m) {
    // Define our primary classes: `DataBase`, `Collection`, `Transaction`
    auto py_db = py::class_<py_db_t, std::shared_ptr<py_db_t>>(m, "DataBase", py::module_local());
    auto py_txn = py::class_<py_txn_t, std::shared_ptr<py_txn_t>>(m, "Transaction", py::module_local());

    auto py_col = py::class_<py_col_t>(m, "Collection", py::module_local());
    auto py_krange = py::class_<keys_range_t>(m, "KeysRange", py::module_local());
    auto py_kvrange = py::class_<pairs_range_t>(m, "ItemsRange", py::module_local());
    auto py_kstream = py::class_<py_kstream_t>(m, "KeysStream", py::module_local());
    auto py_kvstream = py::class_<py_kvstream_t>(m, "ItemsStream", py::module_local());

    py::enum_<ukv_format_t>(m, "Format", py::module_local())
        .value("Binary", ukv_format_binary_k)
        .value("Graph", ukv_format_graph_k)
        .value("MsgPack", ukv_format_msgpack_k)
        .value("JSON", ukv_format_json_k)
        .value("BSON", ukv_format_bson_k)
        .value("CBOR", ukv_format_cbor_k)
        .value("UBJSON", ukv_format_ubjson_k);

    // Define `DataBase`
    py_db.def( //
        py::init([](std::string const& config, bool open) {
            db_t db;
            if (open)
                db.open(config).throw_unhandled();
            auto py_db_ptr = std::make_shared<py_db_t>(std::move(db), config);
            return py_db_ptr;
        }),
        py::arg("config") = "",
        py::arg("open") = true);

#pragma region CRUD Operations

    // Python tasks are generally called for a single collection.
    // That greatly simplifies the implementation.
    py_col.def("set", &write_binary);
    py_col.def("pop", &remove_binary);  // Unlike Python, won't return the result
    py_col.def("has_key", &has_binary); // Similar to Python 2
    py_col.def("get", &read_binary);
    py_col.def("update", &update_binary);
    py_col.def("scan", &scan_binary);
    py_col.def("__setitem__", &write_binary);
    py_col.def("__delitem__", &remove_binary);
    py_col.def("__contains__", &has_binary);
    py_col.def("__getitem__", &read_binary);

    py_col.def("clear", [](py_col_t& py_col) {
        py_db_t& py_db = *py_col.py_db_ptr.lock().get();
        db_t& db = py_db.native;
        db.remove(py_col.name.c_str()).throw_unhandled();
        py_col.native = db.collection(py_col.name.c_str()).throw_or_release();
    });

    // ML-oriented procedures for zero-copy variants exporting
    // Apache Arrow shared memory handles:
    py_col.def("get_column", [](py_col_t& py_col, py::object keys) { return 0; });
    py_col.def("get_matrix", [](py_col_t& py_col, py::object keys) { return 0; });

#pragma region Transactions and Lifetime

    py_txn.def( //
        py::init([](py_db_t& py_db, bool begin, bool track_reads, bool flush_writes, bool snapshot) {
            auto db_ptr = py_db.shared_from_this();
            auto maybe_txn = py_db.native.transact(snapshot);
            maybe_txn.throw_unhandled();
            auto py_txn_ptr = std::make_shared<py_txn_t>(*std::move(maybe_txn), db_ptr);
            py_txn_ptr->track_reads = track_reads;
            py_txn_ptr->flush_writes = flush_writes;
            return py_txn_ptr;
        }),
        py::arg("db"),
        py::arg("begin") = true,
        py::arg("track_reads") = false,
        py::arg("flush_writes") = false,
        py::arg("snapshot") = false);

    py_txn.def("__enter__", [](py_txn_t& py_txn) {
        if (py_txn.native)
            return py_txn.shared_from_this();

        [[maybe_unused]] py::gil_scoped_release release;
        py_txn.native.reset().throw_unhandled();
        return py_txn.shared_from_this();
    });
    py_txn.def("commit", &commit_txn);

    py_db.def("__enter__", [](py_db_t& py_db) {
        if (!py_db.native)
            py_db.native.open(py_db.config).throw_unhandled();
        return py_db.shared_from_this();
    });
    py_db.def("close", [](py_db_t& py_db) { py_db.native.close(); });

    py_db.def( //
        "__exit__",
        [](py_db_t& py_db, py::object const& exc_type, py::object const& exc_value, py::object const& traceback) {
            py_db.native.close();
            return false;
        });
    py_txn.def(
        "__exit__",
        [](py_txn_t& py_txn, py::object const& exc_type, py::object const& exc_value, py::object const& traceback) {
            try {
                commit_txn(py_txn);
            }
            catch (...) {
                // We must now propagate this exception upwards:
                // https://stackoverflow.com/a/35483461
                // https://gist.github.com/YannickJadoul/f1fc8db711ed980cf02610277af058e4
                // https://github.com/pybind/pybind11/commit/5a7d17ff16a01436f7228a688c62511ab8c3efde
            }
            return false;
        });

#pragma region Managing Collections

    py_db.def_property_readonly("main", [](py_db_t& py_db) { return punned_db_collection(py_db, ""); });
    py_txn.def_property_readonly("main", [](py_txn_t& py_txn) { return punned_txn_collection(py_txn, ""); });
    py_db.def("__getitem__", &punned_db_collection, py::arg("collection"));
    py_txn.def("__getitem__", &punned_txn_collection, py::arg("collection"));
    py_db.def("clear", [](py_db_t& py_db) { py_db.native.clear().throw_unhandled(); });

    py_db.def(
        "__contains__",
        [](py_db_t& py_db, std::string const& name) { return py_db.native.contains(name.c_str()).throw_or_release(); },
        py::arg("collection"));
    py_db.def(
        "__delitem__",
        [](py_db_t& py_db, std::string const& name) { py_db.native.remove(name.c_str()).throw_unhandled(); },
        py::arg("collection"));

    py_col.def_property_readonly("graph", [](py_col_t& py_col) {
        auto py_graph = std::make_shared<py_graph_t>();
        py_graph->py_db_ptr = py_col.py_db_ptr;
        py_graph->py_txn_ptr = py_col.py_txn_ptr;
<<<<<<< HEAD
=======
        py_graph->in_txn = py_col.in_txn;
>>>>>>> 885db676
        py_graph->index = py_col.native;
        return py::cast(py_graph);
    });
    py_col.def_property_readonly("docs", [](py_col_t& py_col) {
        auto py_docs = std::make_shared<py_docs_col_t>();
        py_docs->binary = py_col;
        return py::cast(py_docs);
    });
    py_col.def_property_readonly("media", [](py_col_t& py_col) { return 0; });

#pragma region Streams and Ranges

    py_krange.def("__iter__", &iterate<keys_range_t>);
    py_krange.def("since", &since<keys_range_t>);
    py_krange.def("until", &until<keys_range_t>);
    py_kvrange.def("__iter__", &iterate<pairs_range_t>);
    py_kvrange.def("since", &since<pairs_range_t>);
    py_kvrange.def("until", &until<pairs_range_t>);

<<<<<<< HEAD
=======
    // Using slices on the keys view is too cumbersome!
    // It's never clear if we want a range of IDs or offsets.
    // Offsets seems to be the Python-ic way, yet Pandas matches against labels.
    // Furthermore, skipping with offsets will be very inefficient in the underlying
    // DBMS implementations, unlike seeking to key.
>>>>>>> 885db676
    // py_krange.def("__getitem__", [](keys_range_t& keys_range, py::slice slice) {
    //     Py_ssize_t start = 0, stop = 0, step = 0;
    //     if (PySlice_Unpack(slice.ptr(), &start, &stop, &step) || step != 1 || start >= stop)
    //         throw std::invalid_argument("Invalid Slice");
    //     keys_stream_t stream = keys_range.members.keys_begin(stop).throw_or_release();
    //     auto keys = stream.keys_batch();
    //     auto remaining = std::min<Py_ssize_t>(stop - start, keys.size() - start);
    //     return py::array(remaining, keys.begin() + start);
    // });

    py_kstream.def("__next__", [](py_kstream_t& kstream) {
        ukv_key_t key = kstream.native.key();
        if (kstream.native.is_end() || kstream.stop)
            throw py::stop_iteration();
<<<<<<< HEAD
        if (kstream.terminal == key)
            kstream.stop = true;
=======
        kstream.stop = kstream.terminal == key;
>>>>>>> 885db676
        ++kstream.native;
        return key;
    });
    py_kvstream.def("__next__", [](py_kvstream_t& kvstream) {
        ukv_key_t key = kvstream.native.key();
        if (kvstream.native.is_end() || kvstream.stop)
            throw py::stop_iteration();
<<<<<<< HEAD
        if (kvstream.terminal == key)
            kvstream.stop = true;
=======
        kvstream.stop = kvstream.terminal == key;
>>>>>>> 885db676
        value_view_t value_view = kvstream.native.value();
        PyObject* value_ptr = PyBytes_FromStringAndSize(value_view.c_str(), value_view.size());
        ++kvstream.native;
        return py::make_tuple(key, py::reinterpret_borrow<py::object>(value_ptr));
    });

    py_col.def_property_readonly("keys", [](py_col_t& py_col) {
        members_range_t members(py_col.db(), py_col.txn(), *py_col.member_col());
        keys_range_t range {members};
        return py::cast(std::make_unique<keys_range_t>(range));
    });
    py_col.def_property_readonly("items", [](py_col_t& py_col) {
        members_range_t members(py_col.db(), py_col.txn(), *py_col.member_col());
        pairs_range_t range {members};
        return py::cast(std::make_unique<pairs_range_t>(range));
    });
}<|MERGE_RESOLUTION|>--- conflicted
+++ resolved
@@ -26,10 +26,7 @@
     py_col->name = name;
     py_col->py_db_ptr = py_db_ptr;
     py_col->py_txn_ptr = py_txn_ptr;
-<<<<<<< HEAD
-=======
     py_col->in_txn = py_txn_ptr != nullptr;
->>>>>>> 885db676
     py_col->native = col_t {py_db_ptr->native, col, py_txn_ptr ? py_txn_ptr->native : ukv_txn_t(nullptr)};
     return py_col;
 }
@@ -209,10 +206,7 @@
         auto py_graph = std::make_shared<py_graph_t>();
         py_graph->py_db_ptr = py_col.py_db_ptr;
         py_graph->py_txn_ptr = py_col.py_txn_ptr;
-<<<<<<< HEAD
-=======
         py_graph->in_txn = py_col.in_txn;
->>>>>>> 885db676
         py_graph->index = py_col.native;
         return py::cast(py_graph);
     });
@@ -232,14 +226,11 @@
     py_kvrange.def("since", &since<pairs_range_t>);
     py_kvrange.def("until", &until<pairs_range_t>);
 
-<<<<<<< HEAD
-=======
     // Using slices on the keys view is too cumbersome!
     // It's never clear if we want a range of IDs or offsets.
     // Offsets seems to be the Python-ic way, yet Pandas matches against labels.
     // Furthermore, skipping with offsets will be very inefficient in the underlying
     // DBMS implementations, unlike seeking to key.
->>>>>>> 885db676
     // py_krange.def("__getitem__", [](keys_range_t& keys_range, py::slice slice) {
     //     Py_ssize_t start = 0, stop = 0, step = 0;
     //     if (PySlice_Unpack(slice.ptr(), &start, &stop, &step) || step != 1 || start >= stop)
@@ -254,12 +245,7 @@
         ukv_key_t key = kstream.native.key();
         if (kstream.native.is_end() || kstream.stop)
             throw py::stop_iteration();
-<<<<<<< HEAD
-        if (kstream.terminal == key)
-            kstream.stop = true;
-=======
         kstream.stop = kstream.terminal == key;
->>>>>>> 885db676
         ++kstream.native;
         return key;
     });
@@ -267,12 +253,7 @@
         ukv_key_t key = kvstream.native.key();
         if (kvstream.native.is_end() || kvstream.stop)
             throw py::stop_iteration();
-<<<<<<< HEAD
-        if (kvstream.terminal == key)
-            kvstream.stop = true;
-=======
         kvstream.stop = kvstream.terminal == key;
->>>>>>> 885db676
         value_view_t value_view = kvstream.native.value();
         PyObject* value_ptr = PyBytes_FromStringAndSize(value_view.c_str(), value_view.size());
         ++kvstream.native;

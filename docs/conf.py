# Configuration file for the Sphinx documentation builder.
#
# For the full list of built-in configuration values, see the documentation:
# https://www.sphinx-doc.org/en/master/usage/configuration.html

# -- Project information -----------------------------------------------------
# https://www.sphinx-doc.org/en/master/usage/configuration.html#project-information

project = 'Unum · UKV'
copyright = '2023, Unum'
author = 'Unum'
<<<<<<< HEAD
release = open('../VERSION', 'r').read()
with open('_static/custom.js', 'r+') as js:
    content = js.read()
    js.seek(0)
    js.write(content.replace('$(VERSION)', release))
=======
release = open('../VERSION', 'r').read().strip()
>>>>>>> 2e4bbd7a

# -- General configuration ---------------------------------------------------
# https://www.sphinx-doc.org/en/master/usage/configuration.html#general-configuration

extensions = [
    'breathe', 'm2r2',
    'sphinx.ext.autodoc',
    'sphinx.ext.autosummary',
    'sphinx.ext.intersphinx',
    'sphinx.ext.napoleon',
    'sphinxcontrib.googleanalytics']

exclude_patterns = ['_build', 'Thumbs.db', '.DS_Store', '*.md']


googleanalytics_id = 'UA-150644745-1'
googleanalytics_enabled = True

# -- Options for HTML output -------------------------------------------------
# https://www.sphinx-doc.org/en/master/usage/configuration.html#options-for-html-output

html_logo = '../assets/icons/logo.png'
html_theme = 'furo'
html_static_path = ['_static']
html_css_files = [
    'custom.css'
]
html_js_files = [
    'custom.js'
]


breathe_projects = {'UKV': '../build/xml'}
breathe_default_project = 'UKV'<|MERGE_RESOLUTION|>--- conflicted
+++ resolved
@@ -9,15 +9,7 @@
 project = 'Unum · UKV'
 copyright = '2023, Unum'
 author = 'Unum'
-<<<<<<< HEAD
-release = open('../VERSION', 'r').read()
-with open('_static/custom.js', 'r+') as js:
-    content = js.read()
-    js.seek(0)
-    js.write(content.replace('$(VERSION)', release))
-=======
 release = open('../VERSION', 'r').read().strip()
->>>>>>> 2e4bbd7a
 
 # -- General configuration ---------------------------------------------------
 # https://www.sphinx-doc.org/en/master/usage/configuration.html#general-configuration

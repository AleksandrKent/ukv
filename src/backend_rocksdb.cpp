/**
 * @file backend_rocksdb.cpp
 * @author Ashot Vardanian
 *
 * @brief Embedded Persistent Key-Value Store on top of @b RocksDB.
 * It natively supports ACID transactions and iterators (range queries)
 * and is implemented via @b Log-Structured-Merge-Tree. This makes RocksDB
 * great for write-intensive operations. It's already a common engine
 * choice for various Relational Database, built on top of it.
 * Examples: Yugabyte, TiDB, and, optionally: Mongo, MySQL, Cassandra, MariaDB.
 *
 * @section @b `PlainTable` vs `BlockBasedTable` Format
 * We use fixed-length integer keys, which are natively supported by `PlainTable`.
 * It, however, doesn't support @b non-prefix-based-`Seek()` in scans.
 * Moreover, not being the default variant, its significantly less optimized,
 * so after numerous tests we decided to stick to `BlockBasedTable`.
 * https://github.com/facebook/rocksdb/wiki/PlainTable-Format
 */

#include <rocksdb/db.h>
#include <rocksdb/utilities/options_util.h>
#include <rocksdb/utilities/transaction_db.h>

#include "ukv/db.h"
#include "helpers.hpp"

using namespace unum::ukv;
using namespace unum;

using rocks_native_t = rocksdb::TransactionDB;
using rocks_status_t = rocksdb::Status;
using rocks_value_t = rocksdb::PinnableSlice;
using rocks_txn_t = rocksdb::Transaction;
using rocks_collection_t = rocksdb::ColumnFamilyHandle;

/*********************************************************/
/*****************   Structures & Consts  ****************/
/*********************************************************/

ukv_collection_t ukv_collection_main_k = 0;
ukv_length_t ukv_length_missing_k = std::numeric_limits<ukv_length_t>::max();
ukv_key_t ukv_key_unknown_k = std::numeric_limits<ukv_key_t>::max();

struct key_comparator_t final : public rocksdb::Comparator {
    inline int Compare(rocksdb::Slice const& a, rocksdb::Slice const& b) const override {
        auto ai = *reinterpret_cast<ukv_key_t const*>(a.data());
        auto bi = *reinterpret_cast<ukv_key_t const*>(b.data());
        if (ai == bi)
            return 0;
        return ai < bi ? -1 : 1;
    }
    const char* Name() const override { return "Integral"; }
    void FindShortestSeparator(std::string*, const rocksdb::Slice&) const override {}
    void FindShortSuccessor(std::string* key) const override {
        auto& int_key = *reinterpret_cast<ukv_key_t*>(key->data());
        ++int_key;
    }
};

static key_comparator_t key_comparator_k = {};

struct rocks_db_t {
    std::vector<rocks_collection_t*> columns;
    std::unique_ptr<rocks_native_t> native;
};

inline rocksdb::Slice to_slice(ukv_key_t const& key) noexcept {
    return {reinterpret_cast<char const*>(&key), sizeof(ukv_key_t)};
}

inline rocksdb::Slice to_slice(value_view_t value) noexcept {
    return {reinterpret_cast<const char*>(value.begin()), value.size()};
}

inline std::unique_ptr<rocks_value_t> make_value(ukv_error_t* c_error) noexcept {
    std::unique_ptr<rocks_value_t> value_uptr;
    try {
        value_uptr = std::make_unique<rocks_value_t>();
    }
    catch (...) {
        *c_error = "Fail to allocate value";
    }
    return value_uptr;
}

bool export_error(rocks_status_t const& status, ukv_error_t* c_error) {
    if (status.ok())
        return false;

    if (status.IsCorruption())
        *c_error = "Failure: DB Corruption";
    else if (status.IsIOError())
        *c_error = "Failure: IO  Error";
    else if (status.IsInvalidArgument())
        *c_error = "Failure: Invalid Argument";
    else
        *c_error = "Failure";
    return true;
}

rocks_collection_t* rocks_collection(rocks_db_t& db, ukv_collection_t collection) {
    return collection == ukv_collection_main_k ? db.native->DefaultColumnFamily()
                                               : reinterpret_cast<rocks_collection_t*>(collection);
}

/*********************************************************/
/*****************	    C Interface 	  ****************/
/*********************************************************/

void ukv_database_open(ukv_str_view_t, ukv_database_t* c_db, ukv_error_t* c_error) {
    try {
        rocks_db_t* db_ptr = new rocks_db_t;
        std::vector<rocksdb::ColumnFamilyDescriptor> column_descriptors;
        rocksdb::Options options;
        rocksdb::ConfigOptions config_options;

        std::string path = "./tmp/rocksdb/"; // TODO: take the apth from config!
        rocks_status_t status = rocksdb::LoadLatestOptions(config_options, path, &options, &column_descriptors);
        if (column_descriptors.empty())
            column_descriptors.push_back({rocksdb::kDefaultColumnFamilyName, rocksdb::ColumnFamilyOptions()});

        rocks_native_t* native_db = nullptr;
        options.create_if_missing = true;
        options.comparator = &key_comparator_k;
        status = rocks_native_t::Open( //
            options,
            rocksdb::TransactionDBOptions(),
            path,
            column_descriptors,
            &db_ptr->columns,
            &native_db);

        db_ptr->native = std::unique_ptr<rocks_native_t>(native_db);

        if (!status.ok())
            *c_error = "Open Error";
        *c_db = db_ptr;
    }
    catch (...) {
        *c_error = "Open Failure";
    }
}

void write_one( //
    rocks_db_t& db,
    rocks_txn_t* txn,
    places_arg_t const& places,
    contents_arg_t const& contents,
    rocksdb::WriteOptions const& options,
    ukv_error_t* c_error) {

    auto place = places[0];
    auto content = contents[0];
    auto collection = rocks_collection(db, place.collection);
    auto key = to_slice(place.key);
    rocks_status_t status;

    if (txn)
        status = !content //
                     ? txn->SingleDelete(collection, key)
                     : txn->Put(collection, key, to_slice(content));
    else
        status = !content //
                     ? db.native->SingleDelete(options, collection, key)
                     : db.native->Put(options, collection, key, to_slice(content));

    export_error(status, c_error);
}

void write_many( //
    rocks_db_t& db,
    rocks_txn_t* txn,
    places_arg_t const& places,
    contents_arg_t const& contents,
    rocksdb::WriteOptions const& options,
    ukv_error_t* c_error) {

    if (txn) {
        for (std::size_t i = 0; i != places.size(); ++i) {
            auto place = places[i];
            auto content = contents[i];
            auto collection = rocks_collection(db, place.collection);
            auto key = to_slice(place.collection);
            auto status = !content //
                              ? txn->Delete(collection, key)
                              : txn->Put(collection, key, to_slice(content));
            export_error(status, c_error);
        }
    }
    else {
        rocksdb::WriteBatch batch;
        for (std::size_t i = 0; i != places.size(); ++i) {
            auto place = places[i];
            auto content = contents[i];
            auto collection = rocks_collection(db, place.collection);
            auto key = to_slice(place.key);
            auto status = !content //
                              ? batch.Delete(collection, key)
                              : batch.Put(collection, key, to_slice(content));
            export_error(status, c_error);
        }

        rocks_status_t status = db.native->Write(options, &batch);
        export_error(status, c_error);
    }
}

void ukv_write( //
    ukv_database_t const c_db,
    ukv_transaction_t const c_txn,
    ukv_size_t const c_tasks_count,

    ukv_collection_t const* c_collections,
    ukv_size_t const c_collections_stride,

    ukv_key_t const* c_keys,
    ukv_size_t const c_keys_stride,

    ukv_octet_t const* c_presences,

    ukv_length_t const* c_offs,
    ukv_size_t const c_offs_stride,

    ukv_length_t const* c_lens,
    ukv_size_t const c_lens_stride,

    ukv_bytes_cptr_t const* c_vals,
    ukv_size_t const c_vals_stride,

    ukv_options_t const c_options,

    ukv_arena_t*,
    ukv_error_t* c_error) {

    return_if_error(c_db, c_error, uninitialized_state_k, "DataBase is uninitialized");

    rocks_db_t& db = *reinterpret_cast<rocks_db_t*>(c_db);
    rocks_txn_t* txn = reinterpret_cast<rocks_txn_t*>(c_txn);
    strided_iterator_gt<ukv_collection_t const> collections {c_collections, c_collections_stride};
    strided_iterator_gt<ukv_key_t const> keys {c_keys, c_keys_stride};
    strided_iterator_gt<ukv_bytes_cptr_t const> vals {c_vals, c_vals_stride};
    strided_iterator_gt<ukv_length_t const> offs {c_offs, c_offs_stride};
    strided_iterator_gt<ukv_length_t const> lens {c_lens, c_lens_stride};
    strided_iterator_gt<ukv_octet_t const> presences {c_presences, sizeof(ukv_octet_t)};

    places_arg_t places {collections, keys, {}, c_tasks_count};
    contents_arg_t contents {presences, offs, lens, vals, c_tasks_count};

    rocksdb::WriteOptions options;
    if (c_options & ukv_option_write_flush_k)
        options.sync = true;

    try {
        auto func = c_tasks_count == 1 ? &write_one : &write_many;
        func(db, txn, places, contents, options, c_error);
    }
    catch (...) {
        *c_error = "Write Failure";
    }
}

<<<<<<< HEAD
template <typename value_enumerator_at>
=======
void measure_one( //
    rocks_db_t& db,
    rocks_txn_t* txn,
    places_arg_t const& tasks,
    rocksdb::ReadOptions const& options,
    ukv_bytes_ptr_t* c_found_values,
    ukv_length_t** c_found_offsets,
    ukv_length_t** c_found_lengths,
    stl_arena_t& arena,
    ukv_error_t* c_error) {

    place_t task = tasks[0];
    auto collection = rocks_collection(db, task.collection);
    auto key = to_slice(task.key);
    auto value_uptr = make_value(c_error);
    rocks_value_t& value = *value_uptr.get();
    rocks_status_t status = txn //
                                ? txn->Get(options, collection, key, &value)
                                : db.native->Get(options, collection, key, &value);

    if (!status.IsNotFound())
        if (export_error(status, c_error))
            return;

    auto exported_len = status.IsNotFound() ? ukv_length_missing_k : static_cast<ukv_size_t>(value.size());
    auto tape = arena.alloc<byte_t>(sizeof(ukv_size_t), c_error);
    return_on_error(c_error);

    std::memcpy(tape.begin(), &exported_len, sizeof(ukv_size_t));
    *c_found_lengths = reinterpret_cast<ukv_length_t*>(tape.begin());
    *c_found_offsets = nullptr;
    *c_found_values = nullptr;
}

>>>>>>> 7c5fd1a2
void read_one( //
    rocks_db_t& db,
    rocks_txn_t* txn,
    places_arg_t places,
    rocksdb::ReadOptions const& options,
    value_enumerator_at enumerator,
    ukv_error_t* c_error) {

<<<<<<< HEAD
    place_t place = places[0];
    auto col = rocks_collection(db, place.col);
    auto key = to_slice(place.key);
    auto value_uptr = make_value(c_error);
    rocks_value_t& value = *value_uptr.get();
    rocks_status_t status = txn //
                                ? txn->Get(options, col, key, &value)
                                : db.native->Get(options, col, key, &value);
    if (!status.IsNotFound()) {
        if (export_error(status, c_error))
            return;
        auto begin = reinterpret_cast<ukv_bytes_cptr_t>(value.data());
        auto length = static_cast<ukv_length_t>(value.size());
        enumerator(0, value_view_t {begin, length});
    }
    else
        enumerator(0, value_view_t {});
=======
    place_t task = tasks[0];
    auto collection = rocks_collection(db, task.collection);
    auto key = to_slice(task.key);
    auto value_uptr = make_value(c_error);
    rocks_value_t& value = *value_uptr.get();
    rocks_status_t status = txn //
                                ? txn->Get(options, collection, key, &value)
                                : db.native->Get(options, collection, key, &value);

    if (!status.IsNotFound())
        if (export_error(status, c_error))
            return;

    auto bytes_in_value = static_cast<ukv_length_t>(value.size());
    auto exported_len = status.IsNotFound() ? ukv_length_missing_k : bytes_in_value;
    ukv_length_t offset = 0;
    auto tape = arena.alloc<byte_t>(sizeof(ukv_length_t) * 2 + bytes_in_value, c_error);
    return_on_error(c_error);

    std::memcpy(tape.begin(), &exported_len, sizeof(ukv_length_t));
    std::memcpy(tape.begin() + sizeof(ukv_length_t), &offset, sizeof(ukv_length_t));
    std::memcpy(tape.begin() + sizeof(ukv_length_t) * 2, value.data(), bytes_in_value);

    *c_found_lengths = reinterpret_cast<ukv_length_t*>(tape.begin());
    *c_found_offsets = *c_found_lengths + 1;
    *c_found_values = reinterpret_cast<ukv_bytes_ptr_t>(tape.begin() + sizeof(ukv_length_t) * 2);
}

void measure_many( //
    rocks_db_t& db,
    rocks_txn_t* txn,
    places_arg_t const& tasks,
    rocksdb::ReadOptions const& options,
    ukv_bytes_ptr_t* c_found_values,
    ukv_length_t** c_found_offsets,
    ukv_length_t** c_found_lengths,
    stl_arena_t& arena,
    ukv_error_t* c_error) {

    std::vector<rocks_collection_t*> collections(tasks.count);
    std::vector<rocksdb::Slice> keys(tasks.count);
    std::vector<std::string> vals(tasks.count);
    for (std::size_t i = 0; i != tasks.size(); ++i) {
        place_t task = tasks[i];
        collections[i] = rocks_collection(db, task.collection);
        keys[i] = to_slice(task.key);
    }

    std::vector<rocks_status_t> statuses = txn //
                                               ? txn->MultiGet(options, collections, keys, &vals)
                                               : db.native->MultiGet(options, collections, keys, &vals);

    ukv_size_t total_bytes = sizeof(ukv_length_t) * tasks.count;
    span_gt<ukv_length_t> lens = arena.alloc<ukv_length_t>(tasks.count, c_error);
    return_on_error(c_error);

    *c_found_lengths = lens.begin();
    *c_found_offsets = nullptr;
    *c_found_values = nullptr;

    for (ukv_size_t i = 0; i != tasks.count; ++i)
        lens[i] = statuses[i].IsNotFound() ? ukv_length_missing_k : static_cast<ukv_length_t>(vals[i].size());
>>>>>>> 7c5fd1a2
}

template <typename value_enumerator_at>
void read_many( //
    rocks_db_t& db,
    rocks_txn_t* txn,
    places_arg_t places,
    rocksdb::ReadOptions const& options,
    value_enumerator_at enumerator,
    ukv_error_t* c_error) {

<<<<<<< HEAD
    std::vector<rocks_col_t*> cols(places.count);
    std::vector<rocksdb::Slice> keys(places.count);
    std::vector<std::string> vals(places.count);
    for (std::size_t i = 0; i != places.size(); ++i) {
        place_t place = places[i];
        cols[i] = rocks_collection(db, place.col);
        keys[i] = to_slice(place.key);
    }

    std::vector<rocks_status_t> statuses = txn //
                                               ? txn->MultiGet(options, cols, keys, &vals)
                                               : db.native->MultiGet(options, cols, keys, &vals);
    for (std::size_t i = 0; i != places.size(); ++i) {
        if (!statuses[i].IsNotFound()) {
            if (export_error(statuses[i], c_error))
                return;
            auto begin = reinterpret_cast<ukv_bytes_cptr_t>(vals[i].data());
            auto length = static_cast<ukv_length_t>(vals[i].size());
            enumerator(i, value_view_t {begin, length});
=======
    std::vector<rocks_collection_t*> collections(tasks.count);
    std::vector<rocksdb::Slice> keys(tasks.count);
    std::vector<std::string> vals(tasks.count);
    for (std::size_t i = 0; i != tasks.size(); ++i) {
        place_t task = tasks[i];
        collections[i] = rocks_collection(db, task.collection);
        keys[i] = to_slice(task.key);
    }

    std::vector<rocks_status_t> statuses = txn //
                                               ? txn->MultiGet(options, collections, keys, &vals)
                                               : db.native->MultiGet(options, collections, keys, &vals);

    // 1. Estimate the total size
    ukv_size_t total_bytes = sizeof(ukv_length_t) * tasks.count * 2;
    for (ukv_size_t i = 0; i != tasks.count; ++i)
        total_bytes += vals[i].size();

    // 2. Allocate a tape for all the values to be fetched
    span_gt<byte_t> tape = arena.alloc<byte_t>(total_bytes, c_error);
    return_on_error(c_error);

    // 3. Fetch the data
    ukv_length_t* lens = reinterpret_cast<ukv_length_t*>(tape.begin());
    ukv_length_t* offs = lens + tasks.count;
    ukv_size_t exported_bytes = sizeof(ukv_length_t) * tasks.count * 2;
    *c_found_lengths = lens;
    *c_found_offsets = offs;
    *c_found_values = reinterpret_cast<ukv_bytes_ptr_t>(tape.begin() + exported_bytes);

    for (std::size_t i = 0; i != tasks.size(); ++i) {
        auto bytes_in_value = vals[i].size();
        if (bytes_in_value) {
            std::memcpy(tape.begin() + exported_bytes, vals[i].data(), bytes_in_value);
            lens[i] = static_cast<ukv_length_t>(bytes_in_value);
            offs[i] = reinterpret_cast<ukv_bytes_ptr_t>(tape.begin() + exported_bytes) - *c_found_values;
            exported_bytes += bytes_in_value;
        }
        else {
            lens[i] = ukv_length_missing_k;
            offs[i] = ukv_length_missing_k;
>>>>>>> 7c5fd1a2
        }
        else
            enumerator(i, value_view_t {});
    }
}

void ukv_read( //
    ukv_database_t const c_db,
    ukv_transaction_t const c_txn,
    ukv_size_t const c_tasks_count,

    ukv_collection_t const* c_collections,
    ukv_size_t const c_collections_stride,

    ukv_key_t const* c_keys,
    ukv_size_t const c_keys_stride,

    ukv_options_t const c_options,

    ukv_octet_t** c_found_presences,
    ukv_length_t** c_found_offsets,
    ukv_length_t** c_found_lengths,
    ukv_bytes_ptr_t* c_found_values,

    ukv_arena_t* c_arena,
    ukv_error_t* c_error) {

    return_if_error(c_db, c_error, uninitialized_state_k, "DataBase is uninitialized");

    return_if_error(!(c_txn && (c_options & ukv_option_read_track_k)),
                    c_error,
                    args_wrong_k,
                    "RocksDB only supports transparent reads!");

    stl_arena_t arena = prepare_arena(c_arena, {}, c_error);
    return_on_error(c_error);

    rocks_db_t& db = *reinterpret_cast<rocks_db_t*>(c_db);
    rocks_txn_t* txn = reinterpret_cast<rocks_txn_t*>(c_txn);
<<<<<<< HEAD

    strided_iterator_gt<ukv_collection_t const> cols {c_cols, c_cols_stride};
    strided_iterator_gt<ukv_key_t const> keys {c_keys, c_keys_stride};
    places_arg_t places {cols, keys, {}, c_tasks_count};
=======
    strided_iterator_gt<ukv_collection_t const> collections_stride {c_collections, c_collections_stride};
    strided_iterator_gt<ukv_key_t const> keys_stride {c_keys, c_keys_stride};

    places_arg_t tasks {collections_stride, keys_stride, {}, c_tasks_count};
    stl_arena_t arena = prepare_arena(c_arena, {}, c_error);
>>>>>>> 7c5fd1a2

    // 1. Allocate a tape for all the values to be pulled
    auto offs = arena.alloc_or_dummy<ukv_length_t>(places.count + 1, c_error, c_found_offsets);
    return_on_error(c_error);
    auto lens = arena.alloc_or_dummy<ukv_length_t>(places.count, c_error, c_found_lengths);
    return_on_error(c_error);
    auto presences = arena.alloc_or_dummy<ukv_octet_t>(places.count, c_error, c_found_presences);
    return_on_error(c_error);
    safe_vector_gt<byte_t> contents(&arena);

    // 2. Pull metadata & data in one run, as reading from disk is expensive
    rocksdb::ReadOptions options;
    if (txn && (c_options & ukv_option_txn_snapshot_k))
        options.snapshot = txn->GetSnapshot();

    try {
        bool const needs_export = c_found_values != nullptr;

        auto data_enumerator = [&](std::size_t i, value_view_t value) {
            presences[i] = bool(value);
            lens[i] = value ? value.size() : ukv_length_missing_k;
            if (needs_export) {
                offs[i] = contents.size();
                contents.insert(contents.size(), value.begin(), value.end(), c_error);
            }
        };

        if (c_tasks_count == 1)
            read_one(db, txn, places, options, data_enumerator, c_error);
        else
            read_many(db, txn, places, options, data_enumerator, c_error);

        if (needs_export)
            *c_found_values = reinterpret_cast<ukv_bytes_ptr_t>(contents.begin());
    }
    catch (...) {
        *c_error = "Read Failure";
    }
}

void ukv_scan( //
    ukv_database_t const c_db,
    ukv_transaction_t const c_txn,
    ukv_size_t const c_min_tasks_count,

    ukv_collection_t const* c_collections,
    ukv_size_t const c_collections_stride,

    ukv_key_t const* c_start_keys,
    ukv_size_t const c_start_keys_stride,

    ukv_key_t const* c_end_keys,
    ukv_size_t const c_end_keys_stride,

    ukv_length_t const* c_scan_limits,
    ukv_size_t const c_scan_limits_stride,

    ukv_options_t const c_options,

    ukv_length_t** c_found_offsets,
    ukv_length_t** c_found_counts,
    ukv_key_t** c_found_keys,

    ukv_arena_t* c_arena,
    ukv_error_t* c_error) {

    return_if_error(c_db, c_error, uninitialized_state_k, "DataBase is uninitialized");

    return_if_error(!(c_txn && (c_options & ukv_option_read_track_k)),
                    c_error,
                    args_wrong_k,
                    "RocksDB only supports transparent reads!");

    stl_arena_t arena = prepare_arena(c_arena, {}, c_error);
    return_on_error(c_error);

    rocks_db_t& db = *reinterpret_cast<rocks_db_t*>(c_db);
    rocks_txn_t* txn = reinterpret_cast<rocks_txn_t*>(c_txn);
    strided_iterator_gt<ukv_collection_t const> collections {c_collections, c_collections_stride};
    strided_iterator_gt<ukv_key_t const> start_keys {c_start_keys, c_start_keys_stride};
    strided_iterator_gt<ukv_key_t const> end_keys {c_end_keys, c_end_keys_stride};
    strided_iterator_gt<ukv_length_t const> limits {c_scan_limits, c_scan_limits_stride};
    scans_arg_t tasks {collections, start_keys, end_keys, limits, c_min_tasks_count};

    // 1. Allocate a tape for all the values to be fetched
    auto offsets = arena.alloc_or_dummy<ukv_length_t>(tasks.count + 1, c_error, c_found_offsets);
    return_on_error(c_error);
    auto counts = arena.alloc_or_dummy<ukv_length_t>(tasks.count, c_error, c_found_counts);
    return_on_error(c_error);

    auto total_keys = reduce_n(tasks.limits, tasks.count, 0ul);
    auto keys_output = *c_found_keys = arena.alloc<ukv_key_t>(total_keys, c_error).begin();
    return_on_error(c_error);

    // 2. Fetch the data
    rocksdb::ReadOptions options;
    options.fill_cache = false;

    for (ukv_size_t i = 0; i != c_min_tasks_count; ++i) {
        scan_t task = tasks[i];
        auto collection = rocks_collection(db, task.collection);

        std::unique_ptr<rocksdb::Iterator> it;
        try {
            it = txn ? std::unique_ptr<rocksdb::Iterator>(txn->GetIterator(options, collection))
                     : std::unique_ptr<rocksdb::Iterator>(db.native->NewIterator(options, collection));
        }
        catch (...) {
            *c_error = "Failed To Create Iterator";
        }

        ukv_size_t j = 0;
        while (it->Valid() && j != task.limit) {
            auto key = *reinterpret_cast<ukv_key_t const*>(it->key().data());
            if (key >= task.max_key)
                break;
            std::memcpy(keys_output, &key, sizeof(ukv_key_t));
            ++keys_output;
            ++j;
            it->Next();
        }

        counts[i] = j;
    }

    offsets[tasks.size()] = keys_output - *c_found_keys;
}

void ukv_size( //
    ukv_database_t const c_db,
    ukv_transaction_t const,
    ukv_size_t const n,

    ukv_collection_t const* c_collections,
    ukv_size_t const c_collections_stride,

    ukv_key_t const* c_start_keys,
    ukv_size_t const c_start_keys_stride,

    ukv_key_t const* c_end_keys,
    ukv_size_t const c_end_keys_stride,

    ukv_options_t const,

    ukv_size_t** c_min_cardinalities,
    ukv_size_t** c_max_cardinalities,
    ukv_size_t** c_min_value_bytes,
    ukv_size_t** c_max_value_bytes,
    ukv_size_t** c_min_space_usages,
    ukv_size_t** c_max_space_usages,

    ukv_arena_t* c_arena,
    ukv_error_t* c_error) {

    return_if_error(c_db, c_error, uninitialized_state_k, "DataBase is uninitialized");

    stl_arena_t arena = prepare_arena(c_arena, {}, c_error);
    return_on_error(c_error);

    auto min_cardinalities = arena.alloc_or_dummy<ukv_size_t>(n, c_error, c_min_cardinalities);
    auto max_cardinalities = arena.alloc_or_dummy<ukv_size_t>(n, c_error, c_max_cardinalities);
    auto min_value_bytes = arena.alloc_or_dummy<ukv_size_t>(n, c_error, c_min_value_bytes);
    auto max_value_bytes = arena.alloc_or_dummy<ukv_size_t>(n, c_error, c_max_value_bytes);
    auto min_space_usages = arena.alloc_or_dummy<ukv_size_t>(n, c_error, c_min_space_usages);
    auto max_space_usages = arena.alloc_or_dummy<ukv_size_t>(n, c_error, c_max_space_usages);
    return_on_error(c_error);

    rocks_db_t& db = *reinterpret_cast<rocks_db_t*>(c_db);
    strided_iterator_gt<ukv_collection_t const> collections {c_collections, c_collections_stride};
    strided_iterator_gt<ukv_key_t const> start_keys {c_start_keys, c_start_keys_stride};
    strided_iterator_gt<ukv_key_t const> end_keys {c_end_keys, c_end_keys_stride};
    rocksdb::SizeApproximationOptions options;

    rocksdb::Range range;
    uint64_t approximate_size = 0;
    uint64_t keys_size = 0;
    uint64_t sst_files_size = 0;
    rocks_status_t status;

    for (ukv_size_t i = 0; i != n; ++i) {
        auto collection = rocks_collection(db, collections[i]);
        ukv_key_t const min_key = start_keys[i];
        ukv_key_t const max_key = end_keys[i];
        range = rocksdb::Range(to_slice(min_key), to_slice(max_key));
        try {
            status = db.native->GetApproximateSizes(options, collection, &range, 1, &approximate_size);
            if (export_error(status, c_error))
                return;
            db.native->GetIntProperty(collection, "rocksdb.estimate-num-keys", &keys_size);
            db.native->GetIntProperty(collection, "rocksdb.total-sst-files-size", &sst_files_size);
        }
        catch (...) {
            *c_error = "Property Read Failure";
        }

        ukv_size_t estimate[6];
        min_cardinalities[i] = estimate[0] = static_cast<ukv_size_t>(0);
        max_cardinalities[i] = estimate[1] = static_cast<ukv_size_t>(keys_size);
        min_value_bytes[i] = estimate[2] = static_cast<ukv_size_t>(0);
        max_value_bytes[i] = estimate[3] = static_cast<ukv_size_t>(0);
        min_space_usages[i] = estimate[4] = approximate_size;
        max_space_usages[i] = estimate[5] = sst_files_size;
    }
}

void ukv_collection_open(
    // Inputs:
    ukv_database_t const c_db,
    ukv_str_view_t c_collection_name,
    ukv_str_view_t,
    // Outputs:
    ukv_collection_t* c_collection,
    ukv_error_t* c_error) {

    rocks_db_t& db = *reinterpret_cast<rocks_db_t*>(c_db);
    if (!c_collection_name || (c_collection_name && !std::strlen(c_collection_name))) {
        *c_collection = reinterpret_cast<ukv_collection_t>(db.native->DefaultColumnFamily());
        return;
    }

    for (auto handle : db.columns) {
        if (handle && handle->GetName() == c_collection_name) {
            *c_collection = reinterpret_cast<ukv_collection_t>(handle);
            return;
        }
    }

    rocks_collection_t* collection = nullptr;
    rocks_status_t status =
        db.native->CreateColumnFamily(rocksdb::ColumnFamilyOptions(), c_collection_name, &collection);
    if (!export_error(status, c_error)) {
        db.columns.push_back(collection);
        *c_collection = reinterpret_cast<ukv_collection_t>(collection);
    }
}

void ukv_collection_drop(
    // Inputs:
    ukv_database_t const c_db,
    ukv_collection_t c_collection_id,
    ukv_str_view_t c_collection_name,
    ukv_drop_mode_t c_mode,
    // Outputs:
    ukv_error_t* c_error) {

    return_if_error(c_db, c_error, uninitialized_state_k, "DataBase is uninitialized");

    auto collection_name = c_collection_name ? std::string_view(c_collection_name) : std::string_view();
    bool invalidate = c_mode == ukv_drop_keys_vals_handle_k;
    return_if_error(!collection_name.empty() || !invalidate,
                    c_error,
                    args_combo_k,
                    "Default collection can't be invlaidated.");

    rocks_db_t& db = *reinterpret_cast<rocks_db_t*>(c_db);
    if (c_mode == ukv_drop_keys_vals_handle_k) {
        for (auto it = db.columns.begin(); it != db.columns.end(); it++) {
            if (c_collection_name == (*it)->GetName() && (*it)->GetName() != "default") {
                rocks_status_t status = db.native->DropColumnFamily(*it);
                if (export_error(status, c_error))
                    return;
                db.columns.erase(it--);
                break;
            }
        }
    }

    else if (c_mode == ukv_drop_keys_vals_k) {
        rocksdb::WriteBatch batch;
        auto collection = db.native->DefaultColumnFamily();
        auto it = std::unique_ptr<rocksdb::Iterator>(db.native->NewIterator(rocksdb::ReadOptions(), collection));
        for (it->SeekToFirst(); it->Valid(); it->Next())
            batch.Delete(collection, it->key());
        rocks_status_t status = db.native->Write(rocksdb::WriteOptions(), &batch);
        export_error(status, c_error);
        return;
    }

    else if (c_mode == ukv_drop_vals_k) {
        rocksdb::WriteBatch batch;
        auto collection = db.native->DefaultColumnFamily();
        auto it = std::unique_ptr<rocksdb::Iterator>(db.native->NewIterator(rocksdb::ReadOptions(), collection));
        for (it->SeekToFirst(); it->Valid(); it->Next())
            batch.Put(collection, it->key(), 0);
        rocks_status_t status = db.native->Write(rocksdb::WriteOptions(), &batch);
        export_error(status, c_error);
        return;
    }
}

void ukv_collection_list( //
    ukv_database_t const c_db,
    ukv_size_t* c_count,
    ukv_collection_t** c_ids,
    ukv_length_t** c_offsets,
    ukv_char_t** c_names,
    ukv_arena_t* c_arena,
    ukv_error_t* c_error) {

    return_if_error(c_db, c_error, uninitialized_state_k, "DataBase is uninitialized");

    stl_arena_t arena = prepare_arena(c_arena, {}, c_error);
    return_on_error(c_error);

    rocks_db_t& db = *reinterpret_cast<rocks_db_t*>(c_db);
    std::size_t collections_count = db.columns.size();

    // Every string will be null-terminated
    std::size_t strings_length = 0;
    for (auto const& column : db.columns)
        strings_length += column->GetName().size() + 1;

    // For every collection we also need to export IDs and offsets
    std::size_t scalars_space = 0;
    scalars_space += collections_count * sizeof(ukv_collection_t);
    scalars_space += collections_count * sizeof(ukv_length_t);
    scalars_space += arrow_extra_offsets_k * sizeof(ukv_length_t);

    span_gt<byte_t> tape = arena.alloc<byte_t>(scalars_space + strings_length, c_error);
    return_on_error(c_error);

    auto ids = reinterpret_cast<ukv_collection_t*>(tape.begin());
    auto offs = reinterpret_cast<ukv_length_t*>(ids + collections_count);
    auto names = reinterpret_cast<char*>(offs + collections_count + 1);
    *c_count = static_cast<ukv_size_t>(collections_count);
    *c_ids = ids;
    *c_offsets = offs;
    *c_names = names;

    for (auto const& column : db.columns) {
        auto len = column->GetName().size();
        std::memcpy(names, column->GetName().data(), len);
        names[len] = '\0';
        *ids = reinterpret_cast<ukv_collection_t>(column);
        *offs = static_cast<ukv_length_t>(names - *c_names);
        ++ids;
        ++offs;
        names += len + 1;
    }
    *offs = static_cast<ukv_length_t>(names - *c_names);
}

void ukv_database_control( //
    ukv_database_t const,
    ukv_str_view_t,
    ukv_char_t** c_response,
    ukv_error_t* c_error) {
    *c_response = NULL;
    *c_error = "Controls aren't supported in this implementation!";
}

void ukv_transaction_begin(
    // Inputs:
    ukv_database_t const c_db,
    ukv_size_t const,
    ukv_options_t const c_options,
    // Outputs:
    ukv_transaction_t* c_txn,
    ukv_error_t* c_error) {

    rocks_db_t& db = *reinterpret_cast<rocks_db_t*>(c_db);
    rocks_txn_t* txn = reinterpret_cast<rocks_txn_t*>(*c_txn);
    rocksdb::TransactionOptions options;
    if (c_options & ukv_option_txn_snapshot_k)
        options.set_snapshot = true;
    txn = db.native->BeginTransaction(rocksdb::WriteOptions(), options, txn);
    if (!txn)
        *c_error = "Couldn't start a transaction!";
    else
        *c_txn = txn;
}

void ukv_transaction_commit( //
    ukv_database_t const,
    ukv_transaction_t const c_txn,
    ukv_options_t const,
    ukv_error_t* c_error) {

    if (!c_txn)
        return;
    rocks_txn_t* txn = reinterpret_cast<rocks_txn_t*>(c_txn);
    rocks_status_t status = txn->Commit();
    export_error(status, c_error);

    // TODO: where do we flush?! in transactions and outside
}

void ukv_arena_free(ukv_database_t const, ukv_arena_t c_arena) {
    if (!c_arena)
        return;
    stl_arena_t& arena = *reinterpret_cast<stl_arena_t*>(c_arena);
    delete &arena;
}

void ukv_transaction_free(ukv_database_t const c_db, ukv_transaction_t c_txn) {
    if (!c_db || !c_txn)
        return;
    rocks_db_t& db = *reinterpret_cast<rocks_db_t*>(c_db);
    if (!db.native)
        return;
    rocks_txn_t* txn = reinterpret_cast<rocks_txn_t*>(c_txn);
    delete txn;
}

void ukv_collection_free(ukv_database_t const, ukv_collection_t const) {
}

void ukv_database_free(ukv_database_t c_db) {
    if (!c_db)
        return;
    rocks_db_t& db = *reinterpret_cast<rocks_db_t*>(c_db);
    for (rocks_collection_t* cf : db.columns)
        db.native->DestroyColumnFamilyHandle(cf);
    db.native.reset();
    delete &db;
}

void ukv_error_free(ukv_error_t const) {
}<|MERGE_RESOLUTION|>--- conflicted
+++ resolved
@@ -259,44 +259,7 @@
     }
 }
 
-<<<<<<< HEAD
 template <typename value_enumerator_at>
-=======
-void measure_one( //
-    rocks_db_t& db,
-    rocks_txn_t* txn,
-    places_arg_t const& tasks,
-    rocksdb::ReadOptions const& options,
-    ukv_bytes_ptr_t* c_found_values,
-    ukv_length_t** c_found_offsets,
-    ukv_length_t** c_found_lengths,
-    stl_arena_t& arena,
-    ukv_error_t* c_error) {
-
-    place_t task = tasks[0];
-    auto collection = rocks_collection(db, task.collection);
-    auto key = to_slice(task.key);
-    auto value_uptr = make_value(c_error);
-    rocks_value_t& value = *value_uptr.get();
-    rocks_status_t status = txn //
-                                ? txn->Get(options, collection, key, &value)
-                                : db.native->Get(options, collection, key, &value);
-
-    if (!status.IsNotFound())
-        if (export_error(status, c_error))
-            return;
-
-    auto exported_len = status.IsNotFound() ? ukv_length_missing_k : static_cast<ukv_size_t>(value.size());
-    auto tape = arena.alloc<byte_t>(sizeof(ukv_size_t), c_error);
-    return_on_error(c_error);
-
-    std::memcpy(tape.begin(), &exported_len, sizeof(ukv_size_t));
-    *c_found_lengths = reinterpret_cast<ukv_length_t*>(tape.begin());
-    *c_found_offsets = nullptr;
-    *c_found_values = nullptr;
-}
-
->>>>>>> 7c5fd1a2
 void read_one( //
     rocks_db_t& db,
     rocks_txn_t* txn,
@@ -305,7 +268,6 @@
     value_enumerator_at enumerator,
     ukv_error_t* c_error) {
 
-<<<<<<< HEAD
     place_t place = places[0];
     auto col = rocks_collection(db, place.col);
     auto key = to_slice(place.key);
@@ -323,70 +285,6 @@
     }
     else
         enumerator(0, value_view_t {});
-=======
-    place_t task = tasks[0];
-    auto collection = rocks_collection(db, task.collection);
-    auto key = to_slice(task.key);
-    auto value_uptr = make_value(c_error);
-    rocks_value_t& value = *value_uptr.get();
-    rocks_status_t status = txn //
-                                ? txn->Get(options, collection, key, &value)
-                                : db.native->Get(options, collection, key, &value);
-
-    if (!status.IsNotFound())
-        if (export_error(status, c_error))
-            return;
-
-    auto bytes_in_value = static_cast<ukv_length_t>(value.size());
-    auto exported_len = status.IsNotFound() ? ukv_length_missing_k : bytes_in_value;
-    ukv_length_t offset = 0;
-    auto tape = arena.alloc<byte_t>(sizeof(ukv_length_t) * 2 + bytes_in_value, c_error);
-    return_on_error(c_error);
-
-    std::memcpy(tape.begin(), &exported_len, sizeof(ukv_length_t));
-    std::memcpy(tape.begin() + sizeof(ukv_length_t), &offset, sizeof(ukv_length_t));
-    std::memcpy(tape.begin() + sizeof(ukv_length_t) * 2, value.data(), bytes_in_value);
-
-    *c_found_lengths = reinterpret_cast<ukv_length_t*>(tape.begin());
-    *c_found_offsets = *c_found_lengths + 1;
-    *c_found_values = reinterpret_cast<ukv_bytes_ptr_t>(tape.begin() + sizeof(ukv_length_t) * 2);
-}
-
-void measure_many( //
-    rocks_db_t& db,
-    rocks_txn_t* txn,
-    places_arg_t const& tasks,
-    rocksdb::ReadOptions const& options,
-    ukv_bytes_ptr_t* c_found_values,
-    ukv_length_t** c_found_offsets,
-    ukv_length_t** c_found_lengths,
-    stl_arena_t& arena,
-    ukv_error_t* c_error) {
-
-    std::vector<rocks_collection_t*> collections(tasks.count);
-    std::vector<rocksdb::Slice> keys(tasks.count);
-    std::vector<std::string> vals(tasks.count);
-    for (std::size_t i = 0; i != tasks.size(); ++i) {
-        place_t task = tasks[i];
-        collections[i] = rocks_collection(db, task.collection);
-        keys[i] = to_slice(task.key);
-    }
-
-    std::vector<rocks_status_t> statuses = txn //
-                                               ? txn->MultiGet(options, collections, keys, &vals)
-                                               : db.native->MultiGet(options, collections, keys, &vals);
-
-    ukv_size_t total_bytes = sizeof(ukv_length_t) * tasks.count;
-    span_gt<ukv_length_t> lens = arena.alloc<ukv_length_t>(tasks.count, c_error);
-    return_on_error(c_error);
-
-    *c_found_lengths = lens.begin();
-    *c_found_offsets = nullptr;
-    *c_found_values = nullptr;
-
-    for (ukv_size_t i = 0; i != tasks.count; ++i)
-        lens[i] = statuses[i].IsNotFound() ? ukv_length_missing_k : static_cast<ukv_length_t>(vals[i].size());
->>>>>>> 7c5fd1a2
 }
 
 template <typename value_enumerator_at>
@@ -398,7 +296,6 @@
     value_enumerator_at enumerator,
     ukv_error_t* c_error) {
 
-<<<<<<< HEAD
     std::vector<rocks_col_t*> cols(places.count);
     std::vector<rocksdb::Slice> keys(places.count);
     std::vector<std::string> vals(places.count);
@@ -418,49 +315,6 @@
             auto begin = reinterpret_cast<ukv_bytes_cptr_t>(vals[i].data());
             auto length = static_cast<ukv_length_t>(vals[i].size());
             enumerator(i, value_view_t {begin, length});
-=======
-    std::vector<rocks_collection_t*> collections(tasks.count);
-    std::vector<rocksdb::Slice> keys(tasks.count);
-    std::vector<std::string> vals(tasks.count);
-    for (std::size_t i = 0; i != tasks.size(); ++i) {
-        place_t task = tasks[i];
-        collections[i] = rocks_collection(db, task.collection);
-        keys[i] = to_slice(task.key);
-    }
-
-    std::vector<rocks_status_t> statuses = txn //
-                                               ? txn->MultiGet(options, collections, keys, &vals)
-                                               : db.native->MultiGet(options, collections, keys, &vals);
-
-    // 1. Estimate the total size
-    ukv_size_t total_bytes = sizeof(ukv_length_t) * tasks.count * 2;
-    for (ukv_size_t i = 0; i != tasks.count; ++i)
-        total_bytes += vals[i].size();
-
-    // 2. Allocate a tape for all the values to be fetched
-    span_gt<byte_t> tape = arena.alloc<byte_t>(total_bytes, c_error);
-    return_on_error(c_error);
-
-    // 3. Fetch the data
-    ukv_length_t* lens = reinterpret_cast<ukv_length_t*>(tape.begin());
-    ukv_length_t* offs = lens + tasks.count;
-    ukv_size_t exported_bytes = sizeof(ukv_length_t) * tasks.count * 2;
-    *c_found_lengths = lens;
-    *c_found_offsets = offs;
-    *c_found_values = reinterpret_cast<ukv_bytes_ptr_t>(tape.begin() + exported_bytes);
-
-    for (std::size_t i = 0; i != tasks.size(); ++i) {
-        auto bytes_in_value = vals[i].size();
-        if (bytes_in_value) {
-            std::memcpy(tape.begin() + exported_bytes, vals[i].data(), bytes_in_value);
-            lens[i] = static_cast<ukv_length_t>(bytes_in_value);
-            offs[i] = reinterpret_cast<ukv_bytes_ptr_t>(tape.begin() + exported_bytes) - *c_found_values;
-            exported_bytes += bytes_in_value;
-        }
-        else {
-            lens[i] = ukv_length_missing_k;
-            offs[i] = ukv_length_missing_k;
->>>>>>> 7c5fd1a2
         }
         else
             enumerator(i, value_view_t {});
@@ -500,18 +354,10 @@
 
     rocks_db_t& db = *reinterpret_cast<rocks_db_t*>(c_db);
     rocks_txn_t* txn = reinterpret_cast<rocks_txn_t*>(c_txn);
-<<<<<<< HEAD
 
     strided_iterator_gt<ukv_collection_t const> cols {c_cols, c_cols_stride};
     strided_iterator_gt<ukv_key_t const> keys {c_keys, c_keys_stride};
     places_arg_t places {cols, keys, {}, c_tasks_count};
-=======
-    strided_iterator_gt<ukv_collection_t const> collections_stride {c_collections, c_collections_stride};
-    strided_iterator_gt<ukv_key_t const> keys_stride {c_keys, c_keys_stride};
-
-    places_arg_t tasks {collections_stride, keys_stride, {}, c_tasks_count};
-    stl_arena_t arena = prepare_arena(c_arena, {}, c_error);
->>>>>>> 7c5fd1a2
 
     // 1. Allocate a tape for all the values to be pulled
     auto offs = arena.alloc_or_dummy<ukv_length_t>(places.count + 1, c_error, c_found_offsets);

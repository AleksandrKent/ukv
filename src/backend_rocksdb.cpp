/**
 * @file backend_rocksdb.cpp
 * @author Ashot Vardanian
 *
 * @brief Embedded Persistent Key-Value Store on top of @b RocksDB.
 * It natively supports ACID transactions and iterators (range queries)
 * and is implemented via @b Log-Structured-Merge-Tree. This makes RocksDB
 * great for write-intensive operations. It's already a common engine
 * choice for various Relational Database, built on top of it.
 * Examples: Yugabyte, TiDB, and, optionally: Mongo, MySQL, Cassandra, MariaDB.
 *
 * @section @b `PlainTable` vs `BlockBasedTable` Format
 * We use fixed-length integer keys, which are natively supported by `PlainTable`.
 * It, however, doesn't support @b non-prefix-based-`Seek()` in scans.
 * Moreover, not being the default variant, its significantly less optimized,
 * so after numerous tests we decided to stick to `BlockBasedTable`.
 * https://github.com/facebook/rocksdb/wiki/PlainTable-Format
 */

#include <rocksdb/db.h>
#include <rocksdb/utilities/options_util.h>
#include <rocksdb/utilities/transaction_db.h>

#include "ukv/db.h"
#include "helpers.hpp"

using namespace unum::ukv;
using namespace unum;

using rocks_native_t = rocksdb::TransactionDB;
using rocks_status_t = rocksdb::Status;
using rocks_value_t = rocksdb::PinnableSlice;
using rocks_txn_t = rocksdb::Transaction;
using rocks_col_t = rocksdb::ColumnFamilyHandle;

/*********************************************************/
/*****************   Structures & Consts  ****************/
/*********************************************************/

ukv_col_t ukv_col_main_k = 0;
ukv_val_len_t ukv_val_len_missing_k = std::numeric_limits<ukv_val_len_t>::max();
ukv_key_t ukv_key_unknown_k = std::numeric_limits<ukv_key_t>::max();

struct key_comparator_t final : public rocksdb::Comparator {
    inline int Compare(rocksdb::Slice const& a, rocksdb::Slice const& b) const override {
        auto ai = *reinterpret_cast<ukv_key_t const*>(a.data());
        auto bi = *reinterpret_cast<ukv_key_t const*>(b.data());
        if (ai == bi)
            return 0;
        return ai < bi ? -1 : 1;
    }
    const char* Name() const override { return "Integral"; }
    void FindShortestSeparator(std::string*, const rocksdb::Slice&) const override {}
    void FindShortSuccessor(std::string* key) const override {
        auto& int_key = *reinterpret_cast<ukv_key_t*>(key->data());
        ++int_key;
    }
};

static key_comparator_t key_comparator_k = {};

struct rocks_db_t {
    std::vector<rocks_col_t*> columns;
    std::unique_ptr<rocks_native_t> native;
};

inline rocksdb::Slice to_slice(ukv_key_t const& key) noexcept {
    return {reinterpret_cast<char const*>(&key), sizeof(ukv_key_t)};
}

inline rocksdb::Slice to_slice(value_view_t value) noexcept {
    return {reinterpret_cast<const char*>(value.begin()), value.size()};
}

inline std::unique_ptr<rocks_value_t> make_value(ukv_error_t* c_error) noexcept {
    std::unique_ptr<rocks_value_t> value_uptr;
    try {
        value_uptr = std::make_unique<rocks_value_t>();
    }
    catch (...) {
        *c_error = "Fail to allocate value";
    }
    return value_uptr;
}

bool export_error(rocks_status_t const& status, ukv_error_t* c_error) {
    if (status.ok())
        return false;

    if (status.IsCorruption())
        *c_error = "Failure: DB Corruption";
    else if (status.IsIOError())
        *c_error = "Failure: IO  Error";
    else if (status.IsInvalidArgument())
        *c_error = "Failure: Invalid Argument";
    else
        *c_error = "Failure";
    return true;
}

rocks_col_t* rocks_collection(rocks_db_t& db, ukv_col_t col) {
    return col == ukv_col_main_k ? db.native->DefaultColumnFamily() : reinterpret_cast<rocks_col_t*>(col);
}

/*********************************************************/
/*****************	    C Interface 	  ****************/
/*********************************************************/

void ukv_db_open(ukv_str_view_t, ukv_t* c_db, ukv_error_t* c_error) {
    try {
        rocks_db_t* db_ptr = new rocks_db_t;
        std::vector<rocksdb::ColumnFamilyDescriptor> column_descriptors;
        rocksdb::Options options;
        rocksdb::ConfigOptions config_options;

        rocks_status_t status =
            rocksdb::LoadLatestOptions(config_options, "./tmp/rocksdb/", &options, &column_descriptors);
        if (column_descriptors.empty())
            column_descriptors.push_back({rocksdb::kDefaultColumnFamilyName, rocksdb::ColumnFamilyOptions()});

        rocks_native_t* native_db = nullptr;
        options.create_if_missing = true;
        options.comparator = &key_comparator_k;
        status = rocks_native_t::Open(options,
                                      rocksdb::TransactionDBOptions(),
                                      "./tmp/rocksdb/",
                                      column_descriptors,
                                      &db_ptr->columns,
                                      &native_db);

        db_ptr->native = std::unique_ptr<rocks_native_t>(native_db);

        if (!status.ok())
            *c_error = "Open Error";
        *c_db = db_ptr;
    }
    catch (...) {
        *c_error = "Open Failure";
    }
}

void write_one( //
    rocks_db_t& db,
    rocks_txn_t* txn,
    contents_arg_t const& tasks,
    rocksdb::WriteOptions const& options,
    ukv_error_t* c_error) {

    auto task = tasks[0];
    auto col = rocks_collection(db, task.col);
    auto key = to_slice(task);
    rocks_status_t status;

    if (txn)
        status = !task //
                     ? txn->SingleDelete(col, key)
                     : txn->Put(col, key, to_slice(task));
    else
        status = !task //
                     ? db.native->SingleDelete(options, col, key)
                     : db.native->Put(options, col, key, to_slice(task));

    export_error(status, c_error);
}

void write_many( //
    rocks_db_t& db,
    rocks_txn_t* txn,
    contents_arg_t const& tasks,
    rocksdb::WriteOptions const& options,
    ukv_error_t* c_error) {

    if (txn) {
        for (std::size_t i = 0; i != tasks.size(); ++i) {
            auto task = tasks[i];
            auto col = rocks_collection(db, task.col);
            auto key = to_slice(task);
            auto status = task //
                              ? txn->Delete(col, key)
                              : txn->Put(col, key, to_slice(task));
            export_error(status, c_error);
        }
    }
    else {
        rocksdb::WriteBatch batch;
        for (std::size_t i = 0; i != tasks.size(); ++i) {
            auto task = tasks[i];
            auto col = rocks_collection(db, task.col);
            auto key = to_slice(task);
            auto status = !task //
                              ? batch.Delete(col, key)
                              : batch.Put(col, key, to_slice(task));
            export_error(status, c_error);
        }

        rocks_status_t status = db.native->Write(options, &batch);
        export_error(status, c_error);
    }
}

void ukv_write( //
    ukv_t const c_db,
    ukv_txn_t const c_txn,
    ukv_size_t const c_tasks_count,

    ukv_col_t const* c_cols,
    ukv_size_t const c_cols_stride,

    ukv_key_t const* c_keys,
    ukv_size_t const c_keys_stride,

    ukv_val_ptr_t const* c_vals,
    ukv_size_t const c_vals_stride,

    ukv_val_len_t const* c_offs,
    ukv_size_t const c_offs_stride,

    ukv_val_len_t const* c_lens,
    ukv_size_t const c_lens_stride,

    ukv_options_t const c_options,
    ukv_arena_t*,
    ukv_error_t* c_error) {

    return_if_error(c_db, c_error, uninitialized_state_k, "DataBase is uninitialized");

    rocks_db_t& db = *reinterpret_cast<rocks_db_t*>(c_db);
    rocks_txn_t* txn = reinterpret_cast<rocks_txn_t*>(c_txn);
    strided_iterator_gt<ukv_col_t const> cols {c_cols, c_cols_stride};
    strided_iterator_gt<ukv_key_t const> keys {c_keys, c_keys_stride};
    strided_iterator_gt<ukv_val_ptr_t const> vals {c_vals, c_vals_stride};
    strided_iterator_gt<ukv_val_len_t const> offs {c_offs, c_offs_stride};
    strided_iterator_gt<ukv_val_len_t const> lens {c_lens, c_lens_stride};
    contents_arg_t tasks {vals, offs, lens, {}, c_tasks_count};

    rocksdb::WriteOptions options;
    if (c_options & ukv_option_write_flush_k)
        options.sync = true;

    try {
        auto func = c_tasks_count == 1 ? &write_one : &write_many;
        func(db, txn, tasks, options, c_error);
    }
    catch (...) {
        *c_error = "Write Failure";
    }
}

void measure_one( //
    rocks_db_t& db,
    rocks_txn_t* txn,
    places_arg_t const& tasks,
    rocksdb::ReadOptions const& options,
    ukv_val_ptr_t* c_found_values,
    ukv_val_len_t** c_found_offsets,
    ukv_val_len_t** c_found_lengths,
    stl_arena_t& arena,
    ukv_error_t* c_error) {

    place_t task = tasks[0];
    auto col = rocks_collection(db, task.col);
    auto key = to_slice(task.key);
    auto value_uptr = make_value(c_error);
    rocks_value_t& value = *value_uptr.get();
    rocks_status_t status = txn //
                                ? txn->Get(options, col, key, &value)
                                : db.native->Get(options, col, key, &value);

    if (!status.IsNotFound())
        if (export_error(status, c_error))
            return;

    auto exported_len = status.IsNotFound() ? ukv_val_len_missing_k : static_cast<ukv_size_t>(value.size());
    auto tape = arena.alloc<byte_t>(sizeof(ukv_size_t), c_error);
    return_on_error(c_error);

    std::memcpy(tape.begin(), &exported_len, sizeof(ukv_size_t));
    *c_found_lengths = reinterpret_cast<ukv_val_len_t*>(tape.begin());
    *c_found_offsets = nullptr;
    *c_found_values = nullptr;
}

void read_one( //
    rocks_db_t& db,
    rocks_txn_t* txn,
    places_arg_t const& tasks,
    rocksdb::ReadOptions const& options,
    ukv_val_ptr_t* c_found_values,
    ukv_val_len_t** c_found_offsets,
    ukv_val_len_t** c_found_lengths,
    stl_arena_t& arena,
    ukv_error_t* c_error) {

    place_t task = tasks[0];
    auto col = rocks_collection(db, task.col);
    auto key = to_slice(task.key);
    auto value_uptr = make_value(c_error);
    rocks_value_t& value = *value_uptr.get();
    rocks_status_t status = txn //
                                ? txn->Get(options, col, key, &value)
                                : db.native->Get(options, col, key, &value);

    if (!status.IsNotFound())
        if (export_error(status, c_error))
            return;

    auto bytes_in_value = static_cast<ukv_val_len_t>(value.size());
    auto exported_len = status.IsNotFound() ? ukv_val_len_missing_k : bytes_in_value;
    ukv_val_len_t offset = 0;
    auto tape = arena.alloc<byte_t>(sizeof(ukv_val_len_t) * 2 + bytes_in_value, c_error);
    return_on_error(c_error);

    std::memcpy(tape.begin(), &exported_len, sizeof(ukv_val_len_t));
    std::memcpy(tape.begin() + sizeof(ukv_val_len_t), &offset, sizeof(ukv_val_len_t));
    std::memcpy(tape.begin() + sizeof(ukv_val_len_t) * 2, value.data(), bytes_in_value);

    *c_found_lengths = reinterpret_cast<ukv_val_len_t*>(tape.begin());
    *c_found_offsets = *c_found_lengths + 1;
    *c_found_values = reinterpret_cast<ukv_val_ptr_t>(tape.begin() + sizeof(ukv_val_len_t) * 2);
}

void measure_many( //
    rocks_db_t& db,
    rocks_txn_t* txn,
    places_arg_t const& tasks,
    rocksdb::ReadOptions const& options,
    ukv_val_ptr_t* c_found_values,
    ukv_val_len_t** c_found_offsets,
    ukv_val_len_t** c_found_lengths,
    stl_arena_t& arena,
    ukv_error_t* c_error) {

    std::vector<rocks_col_t*> cols(tasks.count);
    std::vector<rocksdb::Slice> keys(tasks.count);
    std::vector<std::string> vals(tasks.count);
    for (std::size_t i = 0; i != tasks.size(); ++i) {
        place_t task = tasks[i];
        cols[i] = rocks_collection(db, task.col);
        keys[i] = to_slice(task.key);
    }

    std::vector<rocks_status_t> statuses = txn //
                                               ? txn->MultiGet(options, cols, keys, &vals)
                                               : db.native->MultiGet(options, cols, keys, &vals);

    ukv_size_t total_bytes = sizeof(ukv_val_len_t) * tasks.count;
    span_gt<ukv_val_len_t> lens = arena.alloc<ukv_val_len_t>(tasks.count, c_error);
    return_on_error(c_error);

    *c_found_lengths = lens.begin();
    *c_found_offsets = nullptr;
    *c_found_values = nullptr;

    for (ukv_size_t i = 0; i != tasks.count; ++i)
        lens[i] = statuses[i].IsNotFound() ? ukv_val_len_missing_k : static_cast<ukv_val_len_t>(vals[i].size());
}

void read_many( //
    rocks_db_t& db,
    rocks_txn_t* txn,
    places_arg_t const& tasks,
    rocksdb::ReadOptions const& options,
    ukv_val_ptr_t* c_found_values,
    ukv_val_len_t** c_found_offsets,
    ukv_val_len_t** c_found_lengths,
    stl_arena_t& arena,
    ukv_error_t* c_error) {

    std::vector<rocks_col_t*> cols(tasks.count);
    std::vector<rocksdb::Slice> keys(tasks.count);
    std::vector<std::string> vals(tasks.count);
    for (std::size_t i = 0; i != tasks.size(); ++i) {
        place_t task = tasks[i];
        cols[i] = rocks_collection(db, task.col);
        keys[i] = to_slice(task.key);
    }

    std::vector<rocks_status_t> statuses = txn //
                                               ? txn->MultiGet(options, cols, keys, &vals)
                                               : db.native->MultiGet(options, cols, keys, &vals);

    // 1. Estimate the total size
    ukv_size_t total_bytes = sizeof(ukv_val_len_t) * tasks.count * 2;
    for (ukv_size_t i = 0; i != tasks.count; ++i)
        total_bytes += vals[i].size();

    // 2. Allocate a tape for all the values to be fetched
    span_gt<byte_t> tape = arena.alloc<byte_t>(total_bytes, c_error);
    return_on_error(c_error);

    // 3. Fetch the data
    ukv_val_len_t* lens = reinterpret_cast<ukv_val_len_t*>(tape.begin());
    ukv_val_len_t* offs = lens + tasks.count;
    ukv_size_t exported_bytes = sizeof(ukv_val_len_t) * tasks.count * 2;
    *c_found_lengths = lens;
    *c_found_offsets = offs;
    *c_found_values = reinterpret_cast<ukv_val_ptr_t>(tape.begin() + exported_bytes);

    for (std::size_t i = 0; i != tasks.size(); ++i) {
        auto bytes_in_value = vals[i].size();
        if (bytes_in_value) {
            std::memcpy(tape.begin() + exported_bytes, vals[i].data(), bytes_in_value);
            lens[i] = static_cast<ukv_val_len_t>(bytes_in_value);
            offs[i] = reinterpret_cast<ukv_val_ptr_t>(tape.begin() + exported_bytes) - *c_found_values;
            exported_bytes += bytes_in_value;
        }
        else {
            lens[i] = ukv_val_len_missing_k;
            offs[i] = ukv_val_len_missing_k;
        }
    }
}

void ukv_read( //
    ukv_t const c_db,
    ukv_txn_t const c_txn,
    ukv_size_t const c_tasks_count,

    ukv_col_t const* c_cols,
    ukv_size_t const c_cols_stride,

    ukv_key_t const* c_keys,
    ukv_size_t const c_keys_stride,

    ukv_options_t const c_options,

    ukv_val_ptr_t* c_found_values,
    ukv_val_len_t** c_found_offsets,
    ukv_val_len_t** c_found_lengths,

    ukv_arena_t* c_arena,
    ukv_error_t* c_error) {

    return_if_error(c_db, c_error, uninitialized_state_k, "DataBase is uninitialized");

    if (c_txn && (c_options & ukv_option_read_track_k)) {
        *c_error = "RocksDB only supports transparent reads!";
        return;
    }

    rocks_db_t& db = *reinterpret_cast<rocks_db_t*>(c_db);
    rocks_txn_t* txn = reinterpret_cast<rocks_txn_t*>(c_txn);
    strided_iterator_gt<ukv_col_t const> cols_stride {c_cols, c_cols_stride};
    strided_iterator_gt<ukv_key_t const> keys_stride {c_keys, c_keys_stride};
<<<<<<< HEAD
    places_arg_t tasks {cols_stride, keys_stride, c_tasks_count};
    stl_arena_t arena = prepare_arena(c_arena, {}, c_error);
=======
    places_arg_t tasks {cols_stride, keys_stride, {}, c_tasks_count};
    stl_arena_t arena = clean_arena(c_arena, c_error);
>>>>>>> 3cd851e9

    rocksdb::ReadOptions options;
    if (txn && (c_options & ukv_option_txn_snapshot_k))
        options.snapshot = txn->GetSnapshot();

    try {
        if (c_tasks_count == 1) {
            auto func = (c_options /*  & ukv_option_read_lengths_k) */) ? &measure_one : &read_one;
            func(db, txn, tasks, options, c_found_values, c_found_offsets, c_found_lengths, arena, c_error);
        }
        else {
            auto func = (c_options /* & ukv_option_read_lengths_k */) ? &measure_many : &read_many;
            func(db, txn, tasks, options, c_found_values, c_found_offsets, c_found_lengths, arena, c_error);
        }
    }
    catch (...) {
        *c_error = "Read Failure";
    }
}

void ukv_scan( //
    ukv_t const c_db,
    ukv_txn_t const c_txn,
    ukv_size_t const c_min_tasks_count,

    ukv_col_t const* c_cols,
    ukv_size_t const c_cols_stride,

    ukv_key_t const* c_start_keys,
    ukv_size_t const c_start_keys_stride,

    ukv_size_t const* c_scan_lengths,
    ukv_size_t const c_scan_lengths_stride,

    ukv_options_t const c_options,

    ukv_key_t** c_found_keys,
    ukv_val_len_t** c_found_lengths,

    ukv_arena_t* c_arena,
    ukv_error_t* c_error) {

    if (c_txn && (c_options & ukv_option_read_track_k)) {
        *c_error = "RocksDB only supports transparent reads!";
        return;
    }

    stl_arena_t arena = prepare_arena(c_arena, {}, c_error);
    return_on_error(c_error);

    rocks_db_t& db = *reinterpret_cast<rocks_db_t*>(c_db);
    rocks_txn_t* txn = reinterpret_cast<rocks_txn_t*>(c_txn);
    strided_iterator_gt<ukv_col_t const> cols {c_cols, c_cols_stride};
    strided_iterator_gt<ukv_key_t const> keys {c_start_keys, c_start_keys_stride};
    strided_iterator_gt<ukv_size_t const> lengths {c_scan_lengths, c_scan_lengths_stride};
    scans_arg_t tasks {cols, keys, lengths, c_min_tasks_count};

    bool export_lengths = (c_options /* & ukv_option_read_lengths_k */);
    rocksdb::ReadOptions options;
    options.fill_cache = false;

    ukv_size_t total_lengths = reduce_n(tasks.lengths, tasks.count, 0ul);
    ukv_size_t total_bytes = total_lengths * sizeof(ukv_key_t);
    if (export_lengths)
        total_bytes += total_lengths * sizeof(ukv_val_len_t);

    span_gt<byte_t> tape = arena.alloc<byte_t>(total_bytes, c_error);
    return_on_error(c_error);

    ukv_key_t* found_keys = reinterpret_cast<ukv_key_t*>(tape.begin());
    ukv_val_len_t* found_lens = reinterpret_cast<ukv_val_len_t*>(found_keys + total_lengths);
    *c_found_keys = found_keys;
    *c_found_lengths = export_lengths ? found_lens : nullptr;

    for (ukv_size_t i = 0; i != c_min_tasks_count; ++i) {
        scan_t task = tasks[i];
        auto col = rocks_collection(db, task.col);

        std::unique_ptr<rocksdb::Iterator> it;
        try {
            it = txn ? std::unique_ptr<rocksdb::Iterator>(txn->GetIterator(options, col))
                     : std::unique_ptr<rocksdb::Iterator>(db.native->NewIterator(options, col));
        }
        catch (...) {
            *c_error = "Failed To Create Iterator";
        }

        ukv_size_t j = 0;
        it->Seek(to_slice(task.min_key));
        for (; it->Valid() && j != task.length; j++, it->Next()) {
            std::memcpy(&found_keys[j], it->key().data(), sizeof(ukv_key_t));
            if (export_lengths)
                found_lens[j] = static_cast<ukv_val_len_t>(it->value().size());
        }

        while (j != task.length) {
            found_keys[j] = ukv_key_unknown_k;
            if (export_lengths)
                found_lens[j] = ukv_val_len_missing_k;
            ++j;
        }

        found_keys += task.length;
        if (export_lengths)
            found_lens += task.length;
    }
}

void ukv_size( //
    ukv_t const c_db,
    ukv_txn_t const,
    ukv_size_t const n,

    ukv_col_t const* c_cols,
    ukv_size_t const c_cols_stride,

    ukv_key_t const* c_start_keys,
    ukv_size_t const c_start_keys_stride,

    ukv_key_t const* c_end_keys,
    ukv_size_t const c_end_keys_stride,

    ukv_options_t const,

    ukv_size_t** c_found_estimates,

    ukv_arena_t* c_arena,
    ukv_error_t* c_error) {

    return_if_error(c_db, c_error, uninitialized_state_k, "DataBase is uninitialized");

    stl_arena_t arena = prepare_arena(c_arena, {}, c_error);
    return_on_error(c_error);

    *c_found_estimates = arena.alloc<ukv_size_t>(6 * n, c_error).begin();
    return_on_error(c_error);

    rocks_db_t& db = *reinterpret_cast<rocks_db_t*>(c_db);
    strided_iterator_gt<ukv_col_t const> cols {c_cols, c_cols_stride};
    strided_iterator_gt<ukv_key_t const> start_keys {c_start_keys, c_start_keys_stride};
    strided_iterator_gt<ukv_key_t const> end_keys {c_end_keys, c_end_keys_stride};
    rocksdb::SizeApproximationOptions options;

    rocksdb::Range range;
    uint64_t approximate_size = 0;
    uint64_t keys_size = 0;
    uint64_t sst_files_size = 0;
    rocks_status_t status;

    for (ukv_size_t i = 0; i != n; ++i) {
        auto col = rocks_collection(db, cols[i]);
        ukv_key_t const min_key = start_keys[i];
        ukv_key_t const max_key = end_keys[i];
        range = rocksdb::Range(to_slice(min_key), to_slice(max_key));
        try {
            status = db.native->GetApproximateSizes(options, col, &range, 1, &approximate_size);
            if (export_error(status, c_error))
                return;
            db.native->GetIntProperty(col, "rocksdb.estimate-num-keys", &keys_size);
            db.native->GetIntProperty(col, "rocksdb.total-sst-files-size", &sst_files_size);
        }
        catch (...) {
            *c_error = "Property Read Failure";
        }

        ukv_size_t* estimates = *c_found_estimates + i * 6;
        estimates[0] = static_cast<ukv_size_t>(0);
        estimates[1] = static_cast<ukv_size_t>(keys_size);
        estimates[2] = static_cast<ukv_size_t>(0);
        estimates[3] = static_cast<ukv_size_t>(0);
        estimates[4] = approximate_size;
        estimates[5] = sst_files_size;
    }
}

void ukv_col_upsert(
    // Inputs:
    ukv_t const c_db,
    ukv_str_view_t c_col_name,
    ukv_str_view_t,
    // Outputs:
    ukv_col_t* c_col,
    ukv_error_t* c_error) {

    rocks_db_t& db = *reinterpret_cast<rocks_db_t*>(c_db);
    if (!c_col_name || (c_col_name && !std::strlen(c_col_name))) {
        *c_col = reinterpret_cast<ukv_col_t>(db.native->DefaultColumnFamily());
        return;
    }

    for (auto handle : db.columns) {
        if (handle && handle->GetName() == c_col_name) {
            *c_col = reinterpret_cast<ukv_col_t>(handle);
            return;
        }
    }

    rocks_col_t* col = nullptr;
    rocks_status_t status = db.native->CreateColumnFamily(rocksdb::ColumnFamilyOptions(), c_col_name, &col);
    if (!export_error(status, c_error)) {
        db.columns.push_back(col);
        *c_col = reinterpret_cast<ukv_col_t>(col);
    }
}

void ukv_col_drop(
    // Inputs:
    ukv_t const c_db,
    ukv_str_view_t c_col_name,
    ukv_col_t c_col_id,
    ukv_col_drop_mode_t c_mode,
    // Outputs:
    ukv_error_t* c_error) {

    return_if_error(c_db, c_error, uninitialized_state_k, "DataBase is uninitialized");

    auto col_name = c_col_name ? std::string_view(c_col_name) : std::string_view();
    bool invalidate = c_mode == ukv_col_drop_keys_vals_handle_k;
    return_if_error(!col_name.empty() || !invalidate,
                    c_error,
                    args_combo_k,
                    "Default collection can't be invlaidated.");

    rocks_db_t& db = *reinterpret_cast<rocks_db_t*>(c_db);
    if (c_mode == ukv_col_drop_keys_vals_handle_k) {
        for (auto it = db.columns.begin(); it != db.columns.end(); it++) {
            if (c_col_name == (*it)->GetName() && (*it)->GetName() != "default") {
                rocks_status_t status = db.native->DropColumnFamily(*it);
                if (export_error(status, c_error))
                    return;
                db.columns.erase(it--);
                break;
            }
        }
    }

    else if (c_mode == ukv_col_drop_keys_vals_k) {
        rocksdb::WriteBatch batch;
        auto col = db.native->DefaultColumnFamily();
        auto it = std::unique_ptr<rocksdb::Iterator>(db.native->NewIterator(rocksdb::ReadOptions(), col));
        for (it->SeekToFirst(); it->Valid(); it->Next())
            batch.Delete(col, it->key());
        rocks_status_t status = db.native->Write(rocksdb::WriteOptions(), &batch);
        export_error(status, c_error);
        return;
    }

    else if (c_mode == ukv_col_drop_vals_k) {
        rocksdb::WriteBatch batch;
        auto col = db.native->DefaultColumnFamily();
        auto it = std::unique_ptr<rocksdb::Iterator>(db.native->NewIterator(rocksdb::ReadOptions(), col));
        for (it->SeekToFirst(); it->Valid(); it->Next())
            batch.Put(col, it->key(), 0);
        rocks_status_t status = db.native->Write(rocksdb::WriteOptions(), &batch);
        export_error(status, c_error);
        return;
    }
}

void ukv_col_list( //
    ukv_t const c_db,
    ukv_size_t* c_count,
    ukv_col_t** c_ids,
    ukv_val_len_t** c_offsets,
    ukv_str_view_t* c_names,
    ukv_arena_t* c_arena,
    ukv_error_t* c_error) {

    return_if_error(c_db, c_error, uninitialized_state_k, "DataBase is uninitialized");

    stl_arena_t arena = prepare_arena(c_arena, {}, c_error);
    return_on_error(c_error);

    rocks_db_t& db = *reinterpret_cast<rocks_db_t*>(c_db);
    std::size_t cols_count = db.columns.size();

    // Every string will be null-terminated
    std::size_t strings_length = 0;
    for (auto const& column : db.columns)
        strings_length += column->GetName().size() + 1;

    // For every collection we also need to export IDs and offsets
    std::size_t scalars_space = 0;
    scalars_space += cols_count * sizeof(ukv_col_t);
    scalars_space += cols_count * sizeof(ukv_val_len_t);
    scalars_space += arrow_extra_offsets_k * sizeof(ukv_val_len_t);

    span_gt<byte_t> tape = arena.alloc<byte_t>(scalars_space + strings_length, c_error);
    return_on_error(c_error);

    auto ids = reinterpret_cast<ukv_col_t*>(tape.begin());
    auto offs = reinterpret_cast<ukv_val_len_t*>(ids + cols_count);
    auto names = reinterpret_cast<char*>(offs + cols_count + 1);
    *c_count = static_cast<ukv_size_t>(cols_count);
    *c_ids = ids;
    *c_offsets = offs;
    *c_names = names;

    for (auto const& column : db.columns) {
        auto len = column->GetName().size();
        std::memcpy(names, column->GetName().data(), len);
        names[len] = '\0';
        *ids = reinterpret_cast<ukv_col_t>(column);
        *offs = static_cast<ukv_val_len_t>(names - *c_names);
        ++ids;
        ++offs;
        names += len + 1;
    }
    *offs = static_cast<ukv_val_len_t>(names - *c_names);
}

void ukv_db_control( //
    ukv_t const,
    ukv_str_view_t,
    ukv_str_view_t* c_response,
    ukv_error_t* c_error) {
    *c_response = NULL;
    *c_error = "Controls aren't supported in this implementation!";
}

void ukv_txn_begin(
    // Inputs:
    ukv_t const c_db,
    ukv_size_t const,
    ukv_options_t const c_options,
    // Outputs:
    ukv_txn_t* c_txn,
    ukv_error_t* c_error) {

    rocks_db_t& db = *reinterpret_cast<rocks_db_t*>(c_db);
    rocks_txn_t* txn = reinterpret_cast<rocks_txn_t*>(*c_txn);
    rocksdb::TransactionOptions options;
    if (c_options & ukv_option_txn_snapshot_k)
        options.set_snapshot = true;
    txn = db.native->BeginTransaction(rocksdb::WriteOptions(), options, txn);
    if (!txn)
        *c_error = "Couldn't start a transaction!";
    else
        *c_txn = txn;
}

void ukv_txn_commit( //
    ukv_txn_t const c_txn,
    ukv_options_t const,
    ukv_error_t* c_error) {

    if (!c_txn)
        return;
    rocks_txn_t* txn = reinterpret_cast<rocks_txn_t*>(c_txn);
    rocks_status_t status = txn->Commit();
    export_error(status, c_error);

    // where do we flush?! in transactions and ouside
}

void ukv_arena_free(ukv_t const, ukv_arena_t c_arena) {
    if (!c_arena)
        return;
    stl_arena_t& arena = *reinterpret_cast<stl_arena_t*>(c_arena);
    delete &arena;
}

void ukv_txn_free(ukv_t const c_db, ukv_txn_t c_txn) {
    if (!c_db || !c_txn)
        return;
    rocks_db_t& db = *reinterpret_cast<rocks_db_t*>(c_db);
    if (!db.native)
        return;
    rocks_txn_t* txn = reinterpret_cast<rocks_txn_t*>(c_txn);
    delete txn;
}

void ukv_col_free(ukv_t const, ukv_col_t const) {
}

void ukv_db_free(ukv_t c_db) {
    if (!c_db)
        return;
    rocks_db_t& db = *reinterpret_cast<rocks_db_t*>(c_db);
    for (rocks_col_t* cf : db.columns)
        db.native->DestroyColumnFamilyHandle(cf);
    db.native.reset();
    delete &db;
}

void ukv_error_free(ukv_error_t const) {
}<|MERGE_RESOLUTION|>--- conflicted
+++ resolved
@@ -442,14 +442,10 @@
     rocks_txn_t* txn = reinterpret_cast<rocks_txn_t*>(c_txn);
     strided_iterator_gt<ukv_col_t const> cols_stride {c_cols, c_cols_stride};
     strided_iterator_gt<ukv_key_t const> keys_stride {c_keys, c_keys_stride};
-<<<<<<< HEAD
-    places_arg_t tasks {cols_stride, keys_stride, c_tasks_count};
+
+    places_arg_t tasks {cols_stride, keys_stride, {}, c_tasks_count};
     stl_arena_t arena = prepare_arena(c_arena, {}, c_error);
-=======
-    places_arg_t tasks {cols_stride, keys_stride, {}, c_tasks_count};
-    stl_arena_t arena = clean_arena(c_arena, c_error);
->>>>>>> 3cd851e9
-
+    
     rocksdb::ReadOptions options;
     if (txn && (c_options & ukv_option_txn_snapshot_k))
         options.snapshot = txn->GetSnapshot();

/**
 * @file engine_umem.cpp
 * @author Ashot Vardanian
 *
 * @brief Embedded In-Memory Key-Value Store built on @b AVL trees or STL.
 * This implementation uses straightforward approach to implement concurrency.
 * It keeps all the pairs sorted and is pretty fast for a BST-based container.
 */

#include <vector>
#include <string>
#include <string_view>
#include <map>
#include <unordered_map>
#include <unordered_set>
#include <shared_mutex>
#include <mutex>      // `std::unique_lock`
#include <numeric>    // `std::accumulate`
#include <atomic>     // Thread-safe generation counters
#include <filesystem> // Enumerating the directory
#include <stdio.h>    // Saving/reading from disk

#include <consistent_set/consistent_set.hpp> // `av::consistent_set_gt`
#include <consistent_set/consistent_avl.hpp> // `av::consistent_avl_gt`
#include <consistent_set/locked.hpp>         // `av::locked_gt`
#include <consistent_set/partitioned.hpp>    // `av::partitioned_gt`

#include "ukv/db.h"
#include "helpers/linked_memory.hpp"
#include "helpers/file.hpp"
#include "helpers/linked_array.hpp" // `unintialized_vector_gt`
#include "ukv/cpp/ranges_args.hpp"  // `places_arg_t`

/*********************************************************/
/*****************   Structures & Consts  ****************/
/*********************************************************/

ukv_collection_t const ukv_collection_main_k = 0;
ukv_length_t const ukv_length_missing_k = std::numeric_limits<ukv_length_t>::max();
ukv_key_t const ukv_key_unknown_k = std::numeric_limits<ukv_key_t>::max();
bool const ukv_supports_transactions_k = true;
bool const ukv_supports_named_collections_k = true;
bool const ukv_supports_snapshots_k = false;

/*********************************************************/
/*****************	 C++ Implementation	  ****************/
/*********************************************************/

using namespace unum::ukv;
using namespace unum;
using namespace av;
namespace fs = std::filesystem;

using blob_allocator_t = std::allocator<byte_t>;

struct pair_t {
    collection_key_t collection_key;
    value_view_t range;

    pair_t() = default;
    pair_t(pair_t const&) = delete;
    pair_t& operator=(pair_t const&) = delete;

    pair_t(collection_key_t collection_key) noexcept : collection_key(collection_key) {}

    pair_t(collection_key_t collection_key, value_view_t other, ukv_error_t* c_error) noexcept
        : collection_key(collection_key) {
        if (other.size()) {
            auto begin = blob_allocator_t {}.allocate(other.size());
            return_if_error(begin != nullptr, c_error, out_of_memory_k, "Failed to copy a blob");
            range = {begin, other.size()};
            std::memcpy(begin, other.begin(), other.size());
        }
        else
            range = other;
    }

    ~pair_t() noexcept {
        if (range.size())
            blob_allocator_t {}.deallocate((byte_t*)range.data(), range.size());
        range = {};
    }

    pair_t(pair_t&& other) noexcept
        : collection_key(other.collection_key), range(std::exchange(other.range, value_view_t {})) {}

    pair_t& operator=(pair_t&& other) noexcept {
        std::swap(collection_key, other.collection_key);
        std::swap(range, other.range);
        return *this;
    }

    operator collection_key_t() const noexcept { return collection_key; }
};

struct pair_compare_t {
    using value_type = collection_key_t;
    bool operator()(collection_key_t const& a, collection_key_t const& b) const noexcept { return a < b; }
    bool operator()(collection_key_t const& a, ukv_collection_t b) const noexcept { return a.collection < b; }
    bool operator()(ukv_collection_t a, collection_key_t const& b) const noexcept { return a < b.collection; }
};

/*********************************************************/
/*****************  Using Consistent Sets ****************/
/*********************************************************/

// using consistent_set_t = consistent_set_gt<pair_t, pair_compare_t>;
// using consistent_set_t = consistent_avl_gt<pair_t, pair_compare_t>;
// using consistent_set_t = locked_gt<consistent_set_gt<pair_t, pair_compare_t>, std::shared_mutex>;
using consistent_set_t = partitioned_gt< //
    consistent_set_gt<pair_t, pair_compare_t>,
    std::hash<collection_key_t>,
    std::shared_mutex,
    64>;
using transaction_t = typename consistent_set_t::transaction_t;
using generation_t = typename consistent_set_t::generation_t;

template <typename set_or_transaction_at, typename callback_at>
consistent_set_status_t find_and_watch(set_or_transaction_at& set_or_transaction,
                                       collection_key_t collection_key,
                                       ukv_options_t options,
                                       callback_at&& callback) noexcept {

    if constexpr (!std::is_same<set_or_transaction_at, consistent_set_t>()) {
        bool dont_watch = options & ukv_option_transaction_dont_watch_k;
        if (!dont_watch)
            if (auto watch_status = set_or_transaction.watch(collection_key); !watch_status)
                return watch_status;
    }

    auto find_status = set_or_transaction.find(
        collection_key,
        [&](pair_t const& pair) noexcept { callback(pair.range); },
        [&]() noexcept { callback(value_view_t {}); });
    return find_status;
}

template <typename set_or_transaction_at, typename callback_at>
consistent_set_status_t scan_and_watch(set_or_transaction_at& set_or_transaction,
                                       collection_key_t start,
                                       std::size_t range_limit,
                                       ukv_options_t options,
                                       callback_at&& callback) noexcept {

    std::size_t match_idx = 0;
    collection_key_t previous = start;
    bool reached_end = false;
    auto watch_status = consistent_set_status_t();
    auto callback_pair = [&](pair_t const& pair) noexcept {
        reached_end = pair.collection_key.collection != previous.collection;
        if (reached_end)
            return;

        if constexpr (!std::is_same<set_or_transaction_at, consistent_set_t>()) {
            bool dont_watch = options & ukv_option_transaction_dont_watch_k;
            if (!dont_watch)
                if (watch_status = set_or_transaction.watch(pair); !watch_status)
                    return;
        }

        callback(pair);
        previous.key = pair.collection_key.key;
        ++match_idx;
    };

    auto find_status = set_or_transaction.find(start, callback_pair, {});
    if (!find_status)
        return find_status;
    if (!watch_status)
        return watch_status;

    while (match_idx != range_limit && !reached_end) {
        find_status = set_or_transaction.upper_bound(previous, callback_pair, [&]() noexcept { reached_end = true; });
        if (!find_status)
            return find_status;
        if (!watch_status)
            return watch_status;
    }

    return {};
}

template <typename set_or_transaction_at, typename callback_at>
consistent_set_status_t scan_full(set_or_transaction_at& set_or_transaction, callback_at&& callback) noexcept {

    collection_key_t previous {
        std::numeric_limits<ukv_collection_t>::min(),
        std::numeric_limits<ukv_key_t>::min(),
    };
    while (true) {
        auto callback_pair = [&](pair_t const& pair) noexcept {
            callback(pair);
            previous = pair.collection_key;
        };

        auto reached_end = false;
        auto callback_nothing = [&]() noexcept {
            reached_end = true;
        };

        auto status = set_or_transaction.upper_bound(previous, callback_pair, callback_nothing);
        if (reached_end)
            break;
        if (!status)
            return status;
    }

    return {};
}

/*********************************************************/
/***************** Collections Management ****************/
/*********************************************************/

struct string_hash_t {
    using stl_t = std::hash<std::string_view>;
    using is_transparent = void;

    auto operator()(const char* str) const { return stl_t {}(str); }
    auto operator()(std::string_view str) const { return stl_t {}(str); }
    auto operator()(std::string const& str) const { return stl_t {}(str); }
};

struct string_eq_t : public std::equal_to<std::string_view> {
    using is_transparent = void;
};

struct string_less_t : public std::less<std::string_view> {
    using is_transparent = void;
};

struct database_t {
    /**
     * @brief Rarely-used mutex for global reorganizations, like:
     * - Removing existing collections or adding new ones.
     * - Listing present collections.
     */
    std::shared_mutex restructuring_mutex;

    /**
     * @brief Primary database state.
     */
    consistent_set_t pairs;

    /**
     * @brief A variable-size set of named collections.
     * It's cleaner to implement it with heterogenous lookups as
     * an @c std::unordered_map, but it requires GCC11 and C++20.
     */
    std::map<std::string, ukv_collection_t, string_less_t> names;

    /**
     * @brief Path on disk, from which the data will be read.
     * When closed, we will try saving the DB on disk.
     */
    std::string persisted_path;

    database_t(consistent_set_t&& set) noexcept(false) : pairs(std::move(set)) {}

    database_t(database_t&& other) noexcept
        : pairs(std::move(other.pairs)), names(std::move(other.names)),
          persisted_path(std::move(other.persisted_path)) {}
};

ukv_collection_t new_collection(database_t& db) noexcept {
    bool is_new = false;
    ukv_collection_t new_handle = ukv_collection_main_k;
    while (!is_new) {
        auto top = static_cast<std::uint64_t>(std::rand());
        auto bottom = static_cast<std::uint64_t>(std::rand());
        new_handle = static_cast<ukv_collection_t>((top << 32) | bottom);
        is_new = new_handle != ukv_collection_main_k;
        for (auto const& [name, existing_handle] : db.names)
            is_new &= new_handle != existing_handle;
    }
    return new_handle;
}

void export_error_code(consistent_set_status_t code, ukv_error_t* c_error) noexcept {
    if (!code)
        *c_error = "Faced error!";
}

/*********************************************************/
/*****************	 Writing to Disk	  ****************/
/*********************************************************/

void write_pair(file_handle_t const& handle, pair_t const& pair, ukv_error_t* c_error) noexcept {

    if (!pair.range)
        return;

    auto saved_len = std::fwrite(&pair.collection_key.collection, sizeof(ukv_collection_t), 1, handle);
    return_if_error(saved_len == 1, c_error, 0, "Write partially failed on collection.");

    saved_len = std::fwrite(&pair.collection_key.key, sizeof(ukv_key_t), 1, handle);
    return_if_error(saved_len == 1, c_error, 0, "Write partially failed on key.");

    auto buf = value_view_t(pair.range);
    auto buf_len = static_cast<ukv_length_t>(buf.size());
    saved_len = std::fwrite(&buf_len, sizeof(ukv_length_t), 1, handle);
    return_if_error(saved_len == 1, c_error, 0, "Write partially failed on value len.");

    saved_len = std::fwrite(buf.data(), sizeof(byte_t), buf.size(), handle);
    return_if_error(saved_len == buf.size(), c_error, 0, "Write partially failed on value.");
}

void read_pair(file_handle_t const& handle, pair_t& pair, bool should_continue, ukv_error_t* c_error) noexcept {

    // An empty row may contain no content
    auto read_len = std::fread(&pair.collection_key.collection, sizeof(ukv_collection_t), 1, handle);
    should_continue &= read_len == 1;
    if (!should_continue)
        return;
    return_if_error(read_len <= 1, c_error, 0, "Read yielded unexpected result on key.");

    // .. but if the row exists, it shouldn't be partial
    read_len = std::fread(&pair.collection_key.key, sizeof(ukv_key_t), 1, handle);
    return_if_error(read_len == 1, c_error, 0, "Read partially failed on key.");

    auto buf_len = ukv_length_t(0);
    read_len = std::fread(&buf_len, sizeof(ukv_length_t), 1, handle);
    return_if_error(read_len == 1, c_error, 0, "Read partially failed on value len.");

    auto buf_ptr = blob_allocator_t {}.allocate(buf_len);
    return_if_error(buf_ptr != nullptr, c_error, out_of_memory_k, "Failed to allocate a blob");
    pair.range = value_view_t {buf_ptr, buf_len};
    read_len = std::fread(buf_ptr, sizeof(byte_t), buf_len, handle);
    return_if_error(read_len == buf_len, c_error, 0, "Read partially failed on value.");
}

void write(database_t const& db, std::string const& path, ukv_error_t* c_error) noexcept {
    // Using the classical C++ IO mechanisms is a bad tone in the modern world.
    // They are ugly and, more importantly, painfully slow.
    // https://www.reddit.com/r/cpp_questions/comments/e2xia9/performance_comparison_of_various_ways_of_reading/
    //
    // So instead we stick to the LibC way of doing things.
    // POSIX API would have been even better, but LibC will provide
    // higher portability for this reference implementation.
    // https://www.ibm.com/docs/en/i/7.1?topic=functions-fopen-open-files
    file_handle_t handle;
    if ((*c_error = handle.open(path.c_str(), "wb+").release_error()))
        return;

    // Print stats about the overall dataset:
    // https://fmt.dev/latest/api.html#_CPPv4IDpEN3fmt5printEvPNSt4FILEE13format_stringIDp1TEDpRR1T
    std::fprintf(handle, "Total Items: %zu\n", db.pairs.size());
    std::fprintf(handle, "Named Collections: %zu\n", db.names.size());
    for (auto const& name_and_handle : db.names)
        std::fprintf(handle,
                     "-%s: 0x%016zx\n",
                     name_and_handle.first.c_str(),
                     static_cast<std::size_t>(name_and_handle.second));
    std::fprintf(handle, "\n");

    // Save the pairs
    scan_full(db.pairs, [&](pair_t const& pair) noexcept { write_pair(handle, pair, c_error); });
    return_on_error(c_error);

    // Close the file
    log_error(c_error, 0, handle.close().release_error());
}

void read(database_t& db, std::string const& path, ukv_error_t* c_error) noexcept {
    db.names.clear();
    auto status = db.pairs.clear();
    if (!status)
        return export_error_code(status, c_error);

    // Check if file even exists
    if (!std::filesystem::exists(path))
        return;

    // Similar to serialization, we don't use STL here
    file_handle_t handle;
    if ((*c_error = handle.open(path.c_str(), "rb+").release_error()))
        return;

    // Get the collection size, to preallocate pairs
    char line_buffer[256];
    while (std::fgets(line_buffer, sizeof(line_buffer), handle) != NULL) {
        // Check if it is a collection description
        auto line_length = std::find(line_buffer, line_buffer + sizeof(line_buffer), '\n') - line_buffer;
        if (line_length == 0)
            break;
        if (line_buffer[0] == '-') {
            auto name_length = std::find(line_buffer + 1, line_buffer + sizeof(line_buffer), ':') - line_buffer;
            auto name = std::string_view(line_buffer + 1, name_length);
            auto id_str_begin = line_buffer + line_length - 16;
            auto id_str_end = line_buffer + line_length;
            auto id = std::strtoull(id_str_begin, &id_str_end, 16);
            db.names.emplace(name, id);
        }
        else
            // Skip metadata rows
            continue;
    }

    // Load the pairs
    bool should_continue = true;
    while (std::feof(handle) == 0) {
        pair_t pair;
        read_pair(handle, pair, should_continue, c_error);
        if (!should_continue)
            break;
        return_on_error(c_error);
        auto status = db.pairs.upsert(std::move(pair));
        if (!status)
            return export_error_code(status, c_error);
    }

    // Close the file
    log_error(c_error, 0, handle.close().release_error());
}

/*********************************************************/
/*****************	    C Interface 	  ****************/
/*********************************************************/

void ukv_database_init(ukv_database_init_t* c_ptr) {

    ukv_database_init_t& c = *c_ptr;
    safe_section("Initializing DBMS", c.error, [&] {
        auto maybe_pairs = consistent_set_t::make();
        return_if_error(maybe_pairs, c.error, error_unknown_k, "Couldn't build consistent set");
        auto db = database_t(std::move(maybe_pairs).value());
        auto db_ptr = std::make_unique<database_t>(std::move(db)).release();
        auto len = c.config ? std::strlen(c.config) : 0;
        if (len) {
            db_ptr->persisted_path = std::string(c.config, len);
            read(*db_ptr, db_ptr->persisted_path, c.error);
        }
        *c.db = db_ptr;
    });
}

void ukv_read(ukv_read_t* c_ptr) {

    ukv_read_t& c = *c_ptr;
    return_if_error(c.db, c.error, uninitialized_state_k, "DataBase is uninitialized");
    if (!c.tasks_count)
        return;

    linked_memory_lock_t arena = linked_memory(c.arena, c.options, c.error);
    return_on_error(c.error);

    database_t& db = *reinterpret_cast<database_t*>(c.db);
    transaction_t& txn = *reinterpret_cast<transaction_t*>(c.transaction);
    strided_iterator_gt<ukv_collection_t const> collections {c.collections, c.collections_stride};
    strided_iterator_gt<ukv_key_t const> keys {c.keys, c.keys_stride};
    places_arg_t places {collections, keys, {}, c.tasks_count};
    validate_read(c.transaction, places, c.options, c.error);
    return_on_error(c.error);

    // 1. Allocate a tape for all the values to be pulled
    growing_tape_t tape(arena);
    tape.reserve(places.size(), c.error);
    return_on_error(c.error);
    auto back_inserter = [&](value_view_t value) noexcept {
        tape.push_back(value, c.error);
    };

    // 2. Pull the data
    for (std::size_t task_idx = 0; task_idx != places.size(); ++task_idx) {
        place_t place = places[task_idx];
        collection_key_t key = place.collection_key();
        auto status = c.transaction //
                          ? find_and_watch(txn, key, c.options, back_inserter)
                          : find_and_watch(db.pairs, key, c.options, back_inserter);
        if (!status)
            return export_error_code(status, c.error);
    }

    // 3. Export the results
    if (c.presences)
        *c.presences = tape.presences().get();
    if (c.offsets)
        *c.offsets = tape.offsets().begin().get();
    if (c.lengths)
        *c.lengths = tape.lengths().begin().get();
    if (c.values)
        *c.values = (ukv_bytes_ptr_t)tape.contents().begin().get();
}

void ukv_write(ukv_write_t* c_ptr) {

    ukv_write_t& c = *c_ptr;
    return_if_error(c.db, c.error, uninitialized_state_k, "DataBase is uninitialized");
    if (!c.tasks_count)
        return;

    linked_memory_lock_t arena = linked_memory(c.arena, c.options, c.error);
    return_on_error(c.error);

    database_t& db = *reinterpret_cast<database_t*>(c.db);
    transaction_t& txn = *reinterpret_cast<transaction_t*>(c.transaction);
    strided_iterator_gt<ukv_collection_t const> collections {c.collections, c.collections_stride};
    strided_iterator_gt<ukv_key_t const> keys {c.keys, c.keys_stride};
    strided_iterator_gt<ukv_bytes_cptr_t const> vals {c.values, c.values_stride};
    strided_iterator_gt<ukv_length_t const> offs {c.offsets, c.offsets_stride};
    strided_iterator_gt<ukv_length_t const> lens {c.lengths, c.lengths_stride};
    bits_view_t presences {c.presences};

    places_arg_t places {collections, keys, {}, c.tasks_count};
    contents_arg_t contents {presences, offs, lens, vals, c.tasks_count};

    validate_write(c.transaction, places, contents, c.options, c.error);
    return_on_error(c.error);

    // Writes are the only operations that significantly differ
    // in terms of transactional and batch operations.
    // The latter will also differ depending on the number
    // pairs you are working with - one or more.
    if (c.transaction) {
        bool dont_watch = c.options & ukv_option_transaction_dont_watch_k;
        for (std::size_t i = 0; i != places.size(); ++i) {
            place_t place = places[i];
            value_view_t content = contents[i];
            collection_key_t key = place.collection_key();
            if (!dont_watch)
                if (auto watch_status = txn.watch(key); !watch_status)
                    return export_error_code(watch_status, c.error);

            pair_t pair {key, content, c.error};
            return_on_error(c.error);
            auto status = txn.upsert(std::move(pair));
            if (!status)
                return export_error_code(status, c.error);
        }
        return;
    }

    // Non-transactional but atomic batch-write operation.
    // It requires producing a copy of input data.
    else if (c.tasks_count > 1) {
        uninitialized_array_gt<pair_t> copies(places.count, arena, c.error);
        return_on_error(c.error);
        initialized_range_gt<pair_t> copies_constructed(copies);

        for (std::size_t i = 0; i != places.size(); ++i) {
            place_t place = places[i];
            value_view_t content = contents[i];
            collection_key_t key = place.collection_key();

            pair_t pair {key, content, c.error};
            return_on_error(c.error);
            copies[i] = std::move(pair);
        }

        auto status = db.pairs.upsert(std::make_move_iterator(copies.begin()), std::make_move_iterator(copies.end()));
        return export_error_code(status, c.error);
    }

    // Just a single non-batch write
    else {
        place_t place = places[0];
        value_view_t content = contents[0];
        collection_key_t key = place.collection_key();

        pair_t pair {key, content, c.error};
        return_on_error(c.error);
        auto status = db.pairs.upsert(std::move(pair));
        return export_error_code(status, c.error);
    }
}

void ukv_scan(ukv_scan_t* c_ptr) {

    ukv_scan_t& c = *c_ptr;
    return_if_error(c.db, c.error, uninitialized_state_k, "DataBase is uninitialized");
    if (!c.tasks_count)
        return;

    linked_memory_lock_t arena = linked_memory(c.arena, c.options, c.error);
    return_on_error(c.error);

    database_t& db = *reinterpret_cast<database_t*>(c.db);
    transaction_t& txn = *reinterpret_cast<transaction_t*>(c.transaction);
    strided_iterator_gt<ukv_collection_t const> collections {c.collections, c.collections_stride};
    strided_iterator_gt<ukv_key_t const> start_keys {c.start_keys, c.start_keys_stride};
    strided_iterator_gt<ukv_length_t const> lens {c.count_limits, c.count_limits_stride};
    scans_arg_t scans {collections, start_keys, lens, c.tasks_count};

    validate_scan(c.transaction, scans, c.options, c.error);
    return_on_error(c.error);

    // 1. Allocate a tape for all the values to be fetched
    auto offsets = arena.alloc_or_dummy(scans.count + 1, c.error, c.offsets);
    return_on_error(c.error);
    auto counts = arena.alloc_or_dummy(scans.count, c.error, c.counts);
    return_on_error(c.error);

    auto total_keys = reduce_n(scans.limits, scans.count, 0ul);
    auto keys_output = *c.keys = arena.alloc<ukv_key_t>(total_keys, c.error).begin();
    return_on_error(c.error);

    // 2. Fetch the data
    for (std::size_t task_idx = 0; task_idx != scans.count; ++task_idx) {
        scan_t scan = scans[task_idx];
        offsets[task_idx] = keys_output - *c.keys;

        ukv_length_t matched_pairs_count = 0;
        auto found_pair = [&](pair_t const& pair) noexcept {
            *keys_output = pair.collection_key.key;
            ++keys_output;
            ++matched_pairs_count;
        };

        auto previous_key = collection_key_t {scan.collection, scan.min_key};
        auto status = c.transaction //
                          ? scan_and_watch(txn, previous_key, scan.limit, c.options, found_pair)
                          : scan_and_watch(db.pairs, previous_key, scan.limit, c.options, found_pair);
        if (!status)
            return export_error_code(status, c.error);

        counts[task_idx] = matched_pairs_count;
    }
    offsets[scans.count] = keys_output - *c.keys;
}

void ukv_sample(ukv_sample_t* c_ptr) {

    ukv_sample_t& c = *c_ptr;
    return_if_error(c.db, c.error, uninitialized_state_k, "DataBase is uninitialized");
    if (!c.tasks_count)
        return;

    linked_memory_lock_t arena = linked_memory(c.arena, c.options, c.error);
    return_on_error(c.error);

    database_t& db = *reinterpret_cast<database_t*>(c.db);
    transaction_t& txn = *reinterpret_cast<transaction_t*>(c.transaction);
    strided_iterator_gt<ukv_collection_t const> collections {c.collections, c.collections_stride};
    strided_iterator_gt<ukv_length_t const> lens {c.count_limits, c.count_limits_stride};
    sample_args_t samples {collections, lens, c.tasks_count};

    // validate_sample(c.transaction, samples, c.options, c.error);
    // return_on_error(c.error);

    // 1. Allocate a tape for all the values to be fetched
    auto offsets = arena.alloc_or_dummy(samples.count + 1, c.error, c.offsets);
    return_on_error(c.error);
    auto counts = arena.alloc_or_dummy(samples.count, c.error, c.counts);
    return_on_error(c.error);

    auto total_keys = reduce_n(samples.limits, samples.count, 0ul);
    auto keys_output = *c.keys = arena.alloc<ukv_key_t>(total_keys, c.error).begin();
    return_on_error(c.error);

    // 2. Fetch the data
    for (std::size_t task_idx = 0; task_idx != samples.count; ++task_idx) {
        sample_arg_t sample = samples[task_idx];
        offsets[task_idx] = keys_output - *c.keys;

        ukv_length_t matched_pairs_count = 0;
        auto found_pair = [&](pair_t const& pair) noexcept {
            *keys_output = pair.collection_key.key;
            ++keys_output;
            ++matched_pairs_count;
        };

        auto previous_key = collection_key_t {sample.collection, sample.min_key};
        // auto status = c.transaction //
        //                   ? sample_and_watch(txn, previous_key, sample.limit, c.options, found_pair)
        //                   : sample_and_watch(db.pairs, previous_key, sample.limit, c.options, found_pair);
        // if (!status)
        //     return export_error_code(status, c.error);

        counts[task_idx] = matched_pairs_count;
    }
    offsets[samples.count] = keys_output - *c.keys;
}

void ukv_measure(ukv_measure_t* c_ptr) {

    ukv_measure_t& c = *c_ptr;
    return_if_error(c.db, c.error, uninitialized_state_k, "DataBase is uninitialized");
    if (!c.tasks_count)
        return;

    linked_memory_lock_t arena = linked_memory(c.arena, c.options, c.error);
    return_on_error(c.error);

    auto min_cardinalities = arena.alloc_or_dummy(c.tasks_count, c.error, c.min_cardinalities);
    auto max_cardinalities = arena.alloc_or_dummy(c.tasks_count, c.error, c.max_cardinalities);
    auto min_value_bytes = arena.alloc_or_dummy(c.tasks_count, c.error, c.min_value_bytes);
    auto max_value_bytes = arena.alloc_or_dummy(c.tasks_count, c.error, c.max_value_bytes);
    auto min_space_usages = arena.alloc_or_dummy(c.tasks_count, c.error, c.min_space_usages);
    auto max_space_usages = arena.alloc_or_dummy(c.tasks_count, c.error, c.max_space_usages);
    return_on_error(c.error);

    database_t& db = *reinterpret_cast<database_t*>(c.db);
    transaction_t& txn = *reinterpret_cast<transaction_t*>(c.transaction);
    strided_iterator_gt<ukv_collection_t const> collections {c.collections, c.collections_stride};
    strided_iterator_gt<ukv_key_t const> start_keys {c.start_keys, c.start_keys_stride};
    strided_iterator_gt<ukv_key_t const> end_keys {c.end_keys, c.end_keys_stride};

    *c.error = "Not implemented";
}

/*********************************************************/
/*****************	Collections Management	****************/
/*********************************************************/

void ukv_collection_create(ukv_collection_create_t* c_ptr) {

    ukv_collection_create_t& c = *c_ptr;
    auto name_len = c.name ? std::strlen(c.name) : 0;
    return_if_error(name_len, c.error, args_wrong_k, "Default collection is always present");
    return_if_error(c.db, c.error, uninitialized_state_k, "DataBase is uninitialized");
    database_t& db = *reinterpret_cast<database_t*>(c.db);
    std::unique_lock _ {db.restructuring_mutex};

    std::string_view collection_name {c.name, name_len};
    auto collection_it = db.names.find(collection_name);
    return_if_error(collection_it == db.names.end(), c.error, args_wrong_k, "Such collection already exists!");

    auto new_collection_id = new_collection(db);
    safe_section("Inserting new collection", c.error, [&] { db.names.emplace(collection_name, new_collection_id); });
    *c.id = new_collection_id;
}

void ukv_collection_drop(ukv_collection_drop_t* c_ptr) {

    ukv_collection_drop_t& c = *c_ptr;
    return_if_error(c.db, c.error, uninitialized_state_k, "DataBase is uninitialized");

    bool invalidate = c.mode == ukv_drop_keys_vals_handle_k;
    return_if_error(c.id != ukv_collection_main_k || !invalidate,
                    c.error,
                    args_combo_k,
                    "Default collection can't be invalidated.");

    database_t& db = *reinterpret_cast<database_t*>(c.db);
    std::unique_lock _ {db.restructuring_mutex};

    if (c.mode == ukv_drop_keys_vals_handle_k) {
        auto status = db.pairs.erase_range(c.id, c.id + 1, no_op_t {});
        if (!status)
            return export_error_code(status, c.error);

        for (auto it = db.names.begin(); it != db.names.end(); ++it) {
            if (c.id != it->second)
                continue;
            db.names.erase(it);
            break;
        }
    }

    else if (c.mode == ukv_drop_keys_vals_k) {
        auto status = db.pairs.erase_range(c.id, c.id + 1, no_op_t {});
        return export_error_code(status, c.error);
    }

    else if (c.mode == ukv_drop_vals_k) {
        auto status = db.pairs.range(c.id, c.id + 1, [&](pair_t& pair) noexcept {
<<<<<<< HEAD
            pair = pair_t {pair.collection_key, value_view_t {nullptr, nullptr}, nullptr};
=======
            pair = pair_t {pair.collection_key, value_view_t::make_empty(), nullptr};
>>>>>>> 4566589e
        });
        return export_error_code(status, c.error);
    }
}

void ukv_collection_list(ukv_collection_list_t* c_ptr) {

    ukv_collection_list_t& c = *c_ptr;
    return_if_error(c.db, c.error, uninitialized_state_k, "DataBase is uninitialized");
    return_if_error(c.count && c.names, c.error, args_combo_k, "Need names and outputs!");

    linked_memory_lock_t arena = linked_memory(c.arena, c.options, c.error);
    return_on_error(c.error);

    database_t& db = *reinterpret_cast<database_t*>(c.db);
    std::shared_lock _ {db.restructuring_mutex};
    std::size_t collections_count = db.names.size();
    *c.count = static_cast<ukv_size_t>(collections_count);

    // Every string will be null-terminated
    std::size_t strings_length = 0;
    for (auto const& name_and_handle : db.names)
        strings_length += name_and_handle.first.size() + 1;
    auto names = arena.alloc<char>(strings_length, c.error).begin();
    *c.names = names;
    return_on_error(c.error);

    // For every collection we also need to export IDs and offsets
    auto ids = arena.alloc_or_dummy(collections_count, c.error, c.ids);
    return_on_error(c.error);
    auto offs = arena.alloc_or_dummy(collections_count + 1, c.error, c.offsets);
    return_on_error(c.error);

    std::size_t i = 0;
    for (auto const& name_and_handle : db.names) {
        auto len = name_and_handle.first.size();
        std::memcpy(names, name_and_handle.first.data(), len);
        names[len] = '\0';
        ids[i] = name_and_handle.second;
        offs[i] = static_cast<ukv_length_t>(names - *c.names);
        names += len + 1;
        ++i;
    }
    offs[i] = static_cast<ukv_length_t>(names - *c.names);
}

void ukv_database_control(ukv_database_control_t* c_ptr) {

    ukv_database_control_t& c = *c_ptr;
    return_if_error(c.db, c.error, uninitialized_state_k, "DataBase is uninitialized");
    return_if_error(c.request, c.error, uninitialized_state_k, "Request is uninitialized");

    *c.response = NULL;
    log_error(c.error, missing_feature_k, "Controls aren't supported in this implementation!");
}

/*********************************************************/
/*****************		Transactions	  ****************/
/*********************************************************/

void ukv_transaction_init(ukv_transaction_init_t* c_ptr) {

    ukv_transaction_init_t& c = *c_ptr;
    return_if_error(c.db, c.error, uninitialized_state_k, "DataBase is uninitialized");
    validate_transaction_begin(c.transaction, c.options, c.error);
    return_on_error(c.error);

    database_t& db = *reinterpret_cast<database_t*>(c.db);
    safe_section("Initializing transaction state", c.error, [&] {
        if (*c.transaction)
            return;

        auto maybe_txn = db.pairs.transaction();
        return_if_error(maybe_txn, c.error, error_unknown_k, "Couldn't start a transaction");
        *c.transaction = std::make_unique<transaction_t>(std::move(maybe_txn).value()).release();
    });
    return_on_error(c.error);

    transaction_t& txn = *reinterpret_cast<transaction_t*>(*c.transaction);
    auto status = txn.reset();
    return export_error_code(status, c.error);
}

void ukv_transaction_commit(ukv_transaction_commit_t* c_ptr) {

    ukv_transaction_commit_t& c = *c_ptr;
    return_if_error(c.db, c.error, uninitialized_state_k, "DataBase is uninitialized");
    database_t& db = *reinterpret_cast<database_t*>(c.db);

    validate_transaction_commit(c.transaction, c.options, c.error);
    return_on_error(c.error);
    transaction_t& txn = *reinterpret_cast<transaction_t*>(c.transaction);
    auto status = txn.stage();
    if (!status)
        return export_error_code(status, c.error);
    status = txn.commit();
    if (!status)
        return export_error_code(status, c.error);

    // TODO: Degrade the lock to "shared" state before starting expensive IO
    if (c.options & ukv_option_write_flush_k)
        write(db, db.persisted_path, c.error);
}

/*********************************************************/
/*****************	  Memory Management   ****************/
/*********************************************************/

void ukv_arena_free(ukv_arena_t c_arena) {
    clear_linked_memory(c_arena);
}

void ukv_transaction_free(ukv_transaction_t const c_transaction) {
    if (!c_transaction)
        return;
    transaction_t& txn = *reinterpret_cast<transaction_t*>(c_transaction);
    delete &txn;
}

void ukv_database_free(ukv_database_t c_db) {
    if (!c_db)
        return;

    database_t& db = *reinterpret_cast<database_t*>(c_db);
    if (!db.persisted_path.empty()) {
        ukv_error_t c_error = nullptr;
        write(db, db.persisted_path, &c_error);
    }

    delete &db;
}

void ukv_error_free(ukv_error_t) {
}<|MERGE_RESOLUTION|>--- conflicted
+++ resolved
@@ -754,11 +754,7 @@
 
     else if (c.mode == ukv_drop_vals_k) {
         auto status = db.pairs.range(c.id, c.id + 1, [&](pair_t& pair) noexcept {
-<<<<<<< HEAD
-            pair = pair_t {pair.collection_key, value_view_t {nullptr, nullptr}, nullptr};
-=======
             pair = pair_t {pair.collection_key, value_view_t::make_empty(), nullptr};
->>>>>>> 4566589e
         });
         return export_error_code(status, c.error);
     }

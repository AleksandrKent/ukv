--- conflicted
+++ resolved
@@ -417,11 +417,7 @@
     rocksdb::ReadOptions options;
     options.fill_cache = false;
 
-<<<<<<< HEAD
-    if (txn && (c.options & ukv_option_transaction_snapshot_k))
-=======
     if (txn)
->>>>>>> 5b6342cc
         options.snapshot = txn->GetSnapshot();
 
     for (ukv_size_t i = 0; i != c.tasks_count; ++i) {
